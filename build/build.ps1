--- conflicted
+++ resolved
@@ -16,7 +16,6 @@
     Write-Host "Skipping build of native simulator because ENABLE_NATIVE variable is set to: $Env:ENABLE_NATIVE."
 }
 
-<<<<<<< HEAD
 if ($Env:ENABLE_OPENSIM -ne "false") {
     $openSimulator = (Join-Path $PSScriptRoot "../src/Simulation/OpenSystems")
     & "$openSimulator/build-open-simulator.ps1"
@@ -27,19 +26,6 @@
     Write-Host "Skipping build of native simulator because ENABLE_OPENSIM variable is set to: $Env:ENABLE_OPENSIM."
 }
 
-if ($Env:ENABLE_QIRRUNTIME -eq "true") {
-    $qirRuntime = (Join-Path $PSScriptRoot "../src/QirRuntime")
-    & "$qirRuntime/build-qir-runtime.ps1"
-    if ($LastExitCode -ne 0) {
-        $script:all_ok = $False
-    }
-} else {
-    Write-Host "Skipping build of qir runtime because ENABLE_QIRRUNTIME variable is set to: $Env:ENABLE_QIRRUNTIME"
-}
-
-
-=======
->>>>>>> fd73c91c
 function Build-One {
     param(
         [string]$action,
