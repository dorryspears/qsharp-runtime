--- conflicted
+++ resolved
@@ -20,19 +20,11 @@
   </PropertyGroup>  
 
   <ItemGroup>
-<<<<<<< HEAD
-    <PackageReference Include="Azure.Core" Version="1.19.0" />
-    <PackageReference Include="Azure.Identity" Version="1.4.0" />
-    <PackageReference Include="Azure.Quantum.Jobs" Version="1.0.0-beta.2" />
-    <PackageReference Include="Azure.Storage.Blobs" Version="12.10.0" />
-    <PackageReference Include="Newtonsoft.Json" Version="12.0.3" />
-=======
     <PackageReference Include="Azure.Core" Version="1.22.0" />
     <PackageReference Include="Azure.Identity" Version="1.5.0" />
     <PackageReference Include="Azure.Quantum.Jobs" Version="1.0.0-beta.3" />
     <PackageReference Include="Azure.Storage.Blobs" Version="12.10.0" />
     <PackageReference Include="Newtonsoft.Json" Version="13.0.1" />
->>>>>>> 46b42479
     <PackageReference Include="StyleCop.Analyzers" Version="1.1.118">
       <PrivateAssets>all</PrivateAssets>
       <IncludeAssets>runtime; build; native; contentfiles; analyzers; buildtransitive</IncludeAssets>
