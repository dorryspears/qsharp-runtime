--- conflicted
+++ resolved
@@ -201,17 +201,12 @@
       "--workspace"
       "myWorkspace" ]
 
-<<<<<<< HEAD
-/// Standard command-line arguments for the "submit" command using the "test.machine.noop" target.
-let private submitWithNoOpTarget = submitWithoutTarget @ ["--target"; "test.machine.noop"]
-=======
       
 /// Standard command-line arguments for the "submit" command without specifying a target.
 let private submitWithoutTarget = submitWithoutTargetAndLocation @ ["--location"; "myLocation"]
 
-/// Standard command-line arguments for the "submit" command using the "test.nothing" target.
-let private submitWithNothingTarget = submitWithoutTarget @ ["--target"; "test.nothing"]
->>>>>>> 37f2dbec
+/// Standard command-line arguments for the "submit" command using the "test.machine.noop" target.
+let private submitWithNoOpTarget = submitWithoutTarget @ ["--target"; "test.machine.noop"]
 
 /// Standard command-line arguments for the "submit" command using the "test.machine.error" target.
 let private submitWithErrorTarget = submitWithoutTarget @ ["--target"; "test.machine.error"]
@@ -658,12 +653,12 @@
         "--shots"
         "750"
         "--target"
-        "test.nothing"
+        "test.machine.noop"
     ])
     |> yields "Subscription: mySubscription
                 Resource Group: myResourceGroup
                 Workspace: myWorkspace
-                Target: test.nothing
+                Target: test.machine.noop
                 Storage: myStorage
                 Base URI: https://westus.quantum.microsoft.com/
                 Location: westus
@@ -673,6 +668,8 @@
                 Output: FriendlyUri
                 Dry Run: False
                 Verbose: True
+
+                Submitting Q# entry point using a quantum machine.
                
                 https://www.example.com/00000000-0000-0000-0000-0000000000000"
                
@@ -722,16 +719,12 @@
 [<Fact>]
 let ``Submit allows to include --base-uri option when --location is not present`` () =
     let given = testWithTarget "foo.target" "Returns Unit"
-<<<<<<< HEAD
-    given (submitWithNoOpTarget @ [
-=======
     given (submitWithoutTargetAndLocation @ [
->>>>>>> 37f2dbec
         "--verbose"
         "--base-uri"
         "http://myBaseUri.foo.com/"
         "--target"
-        "test.nothing"
+        "test.machine.noop"
     ])
     |> yields "Subscription: mySubscription
                Resource Group: myResourceGroup
@@ -778,16 +771,12 @@
 [<Fact>]
 let ``Submit allows spaces for the --location option`` () =
     let given = test "Returns Unit"
-<<<<<<< HEAD
-    given (submitWithNoOpTarget @ [
-=======
     given (submitWithoutTargetAndLocation @ [
->>>>>>> 37f2dbec
         "--verbose"
         "--location"
         "My Location"
-        "--target"
-        "test.nothing"
+        "--target" 
+        "test.machine.noop"
     ])
     |> yields "Subscription: mySubscription
                Resource Group: myResourceGroup
@@ -808,17 +797,22 @@
                https://www.example.com/00000000-0000-0000-0000-0000000000000"
     
 [<Fact>]
-let ``Submit fails if both --location and --baseUri are missing`` () =
-    let given = test "Returns Unit"
-<<<<<<< HEAD
-    given (submitWithNoOpTarget @ [
+let ``Submit does not allow an invalid value for the --location option`` () =
+    let given = test "Returns Unit"
+    given (submitWithoutTargetAndLocation @ [
+        "--target" 
+        "test.machine.noop"
         "--location"
         "my!nv@lidLocation"
-=======
+    ])
+    |> failsWith "\"my!nv@lidLocation\" is an invalid value for the --location option."
+
+[<Fact>]
+let ``Submit fails if both --location and --baseUri are missing`` () =
+    let given = test "Returns Unit"
     given (submitWithoutTargetAndLocation @ [
-        "--target"
-        "test.nothing"
->>>>>>> 37f2dbec
+        "--target" 
+        "test.machine.noop"
     ])
     |> failsWith "Either --location or --base-uri must be provided."
 
@@ -856,13 +850,8 @@
 
     // Try every possible combination of arguments. The command should succeed only when all of the arguments are
     // included.
-<<<<<<< HEAD
     let commandName = List.head submitWithNoOpTarget
     let allArgs = submitWithNoOpTarget |> List.tail |> List.chunkBySize 2
-=======
-    let commandName = List.head (submitWithoutTargetAndLocation @ ["--target"; "test.nothing"])
-    let allArgs = submitWithNothingTarget |> List.tail |> List.chunkBySize 2
->>>>>>> 37f2dbec
     for args in powerSet allArgs do
         given (commandName :: List.concat args)
         |> if List.length args = List.length allArgs
@@ -897,9 +886,9 @@
          Workspace: myWorkspace
          Target: test.submitter.noop
          Storage:
-         AAD Token:
          Base URI:
-         Location:
+         Location: myLocation
+         Credential: Default
          Job Name:
          Shots: 500
          Output: FriendlyUri
