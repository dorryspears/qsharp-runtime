<<<<<<< HEAD
// Copyright (c) Microsoft Corporation. All rights reserved.
// Licensed under the MIT License.

namespace Microsoft.Quantum.Simulation.Simulators.QCTraceSimulators.Implementation {

    /// # Summary
    /// Controlled-X gate natively supported by the machine
    ///
    /// # Input
    /// ## control
    /// the qubit used to control the application of X gate
    /// ## target
    /// the qubit to which Pauli X is applied when control qubit is in state |1⟩
    ///
    /// # Remarks
    /// Controlled-X gate with target on qubit 2 and control on qubit 1
    /// is C₁X₂ = [ [1,0,0,0], [0,1,0,0], [0,0,0,1], [0,0,1,0] ]
    operation Interface_CX (control : Qubit, target : Qubit) : Unit {
        body intrinsic;
    }

    /// # Summary
    /// R gate natively supported by the machine. It is exp(-iφP/2) where P is the Pauli matrix
    ///
    /// # Input
    /// ## axis
    /// Pauli matrix, P
    /// ## angle
    /// Rotation angle, φ
    /// ## target
    /// the qubit operation is acting on
    operation Interface_R (axis : Pauli, angle : Double, target : Qubit) : Unit {
        body intrinsic;
    }

    /// # Summary
    /// RzFrac gate natively supported by the machine. It is exp(iπkP/2ⁿ) where P is the Pauli matrix
    ///
    /// # Input
    /// ## axis
    /// Pauli matrix, P
    /// ## numerator
    /// k
    /// ## power
    /// n
    /// ## target
    /// the qubit operation is acting on
    ///
    /// # Remarks
    /// When power is 3 or less the operation is guaranteed to use S and T and Z gates to perform rotation
    operation Interface_RFrac (axis : Pauli, numerator : Int, power : Int, target : Qubit) : Unit {
        body intrinsic;
    }

    /// # Summary
    /// Applies Clifford multiplied by a pauli matrix
    /// given by 'pauli' to the qubit given by 'target'
    ///
    /// # Input
    /// ## cliffordId
    /// Id of the single qubit unitary to apply. See remarks
    ///
    /// # Remarks
    /// The list of id's corresponding to Cliffords is given by:
    /// Identity - 0
    /// H - 1
    /// S - 2
    /// H followed by S ( as circuit ) - 3
    /// S followed by H ( as circuit ) - 4
    /// H S H - 5
    operation Interface_Clifford (cliffordId : Int, pauli : Pauli, target : Qubit) : Unit {
        body intrinsic;
    }


    /// <summary> Forces the future measurement of a given observable to give specified result </summary>
    operation ForceMeasure (observable : Pauli[], target : Qubit[], result : Result) : Unit {
        body intrinsic;
    }

}
=======
// Copyright (c) Microsoft Corporation. All rights reserved.
// Licensed under the MIT License.

namespace Microsoft.Quantum.Simulation.Simulators.QCTraceSimulators.Implementation {

    /// # Summary
    /// Controlled-X gate natively supported by the machine
    ///
    /// # Input
    /// ## control
    /// the qubit used to control the application of X gate
    /// ## target
    /// the qubit to which Pauli X is applied when control qubit is in state |1⟩
    ///
    /// # Remarks
    /// Controlled-X gate with target on qubit 2 and control on qubit 1
    /// is C₁X₂ = [ [1,0,0,0], [0,1,0,0], [0,0,0,1], [0,0,1,0] ]
    operation Interface_CX (control : Qubit, target : Qubit) : Unit {
        body intrinsic;
    }

    /// # Summary
    /// R gate natively supported by the machine. It is exp(-iφP/2) where P is the Pauli matrix
    ///
    /// # Input
    /// ## axis
    /// Pauli matrix, P
    /// ## angle
    /// Rotation angle, φ
    /// ## target
    /// the qubit operation is acting on
    operation Interface_R (axis : Pauli, angle : Double, target : Qubit) : Unit {
        body intrinsic;
    }

    /// # Summary
    /// RzFrac gate natively supported by the machine. It is exp(iπkP/2ⁿ) where P is the Pauli matrix
    ///
    /// # Input
    /// ## axis
    /// Pauli matrix, P
    /// ## numerator
    /// k
    /// ## power
    /// n
    /// ## target
    /// the qubit operation is acting on
    ///
    /// # Remarks
    /// When power is 3 or less the operation is guaranteed to use S and T and Z gates to perform rotation
    operation Interface_RFrac (axis : Pauli, numerator : Int, power : Int, target : Qubit) : Unit {
        body intrinsic;
    }

    /// # Summary
    /// Applies Clifford multiplied by a pauli matrix
    /// given by 'pauli' to the qubit given by 'target'
    ///
    /// # Input
    /// ## cliffordId
    /// Id of the single qubit unitary to apply. See remarks
    ///
    /// # Remarks
    /// The list of id's corresponding to Cliffords is given by:
    /// Identity - 0
    /// H - 1
    /// S - 2
    /// H followed by S ( as circuit ) - 3
    /// S followed by H ( as circuit ) - 4
    /// H S H - 5
    operation Interface_Clifford (cliffordId : Int, pauli : Pauli, target : Qubit) : Unit {
        body intrinsic;
    }


    /// <summary> Forces the future measurement of a given observable to give specified result </summary>
    operation ForceMeasure (observable : Pauli[], target : Qubit[], result : Result) : Unit {
        body intrinsic;
    }
}
>>>>>>> 92076332
<|MERGE_RESOLUTION|>--- conflicted
+++ resolved
@@ -1,4 +1,3 @@
-<<<<<<< HEAD
 // Copyright (c) Microsoft Corporation. All rights reserved.
 // Licensed under the MIT License.
 
@@ -78,87 +77,4 @@
     operation ForceMeasure (observable : Pauli[], target : Qubit[], result : Result) : Unit {
         body intrinsic;
     }
-
-}
-=======
-// Copyright (c) Microsoft Corporation. All rights reserved.
-// Licensed under the MIT License.
-
-namespace Microsoft.Quantum.Simulation.Simulators.QCTraceSimulators.Implementation {
-
-    /// # Summary
-    /// Controlled-X gate natively supported by the machine
-    ///
-    /// # Input
-    /// ## control
-    /// the qubit used to control the application of X gate
-    /// ## target
-    /// the qubit to which Pauli X is applied when control qubit is in state |1⟩
-    ///
-    /// # Remarks
-    /// Controlled-X gate with target on qubit 2 and control on qubit 1
-    /// is C₁X₂ = [ [1,0,0,0], [0,1,0,0], [0,0,0,1], [0,0,1,0] ]
-    operation Interface_CX (control : Qubit, target : Qubit) : Unit {
-        body intrinsic;
-    }
-
-    /// # Summary
-    /// R gate natively supported by the machine. It is exp(-iφP/2) where P is the Pauli matrix
-    ///
-    /// # Input
-    /// ## axis
-    /// Pauli matrix, P
-    /// ## angle
-    /// Rotation angle, φ
-    /// ## target
-    /// the qubit operation is acting on
-    operation Interface_R (axis : Pauli, angle : Double, target : Qubit) : Unit {
-        body intrinsic;
-    }
-
-    /// # Summary
-    /// RzFrac gate natively supported by the machine. It is exp(iπkP/2ⁿ) where P is the Pauli matrix
-    ///
-    /// # Input
-    /// ## axis
-    /// Pauli matrix, P
-    /// ## numerator
-    /// k
-    /// ## power
-    /// n
-    /// ## target
-    /// the qubit operation is acting on
-    ///
-    /// # Remarks
-    /// When power is 3 or less the operation is guaranteed to use S and T and Z gates to perform rotation
-    operation Interface_RFrac (axis : Pauli, numerator : Int, power : Int, target : Qubit) : Unit {
-        body intrinsic;
-    }
-
-    /// # Summary
-    /// Applies Clifford multiplied by a pauli matrix
-    /// given by 'pauli' to the qubit given by 'target'
-    ///
-    /// # Input
-    /// ## cliffordId
-    /// Id of the single qubit unitary to apply. See remarks
-    ///
-    /// # Remarks
-    /// The list of id's corresponding to Cliffords is given by:
-    /// Identity - 0
-    /// H - 1
-    /// S - 2
-    /// H followed by S ( as circuit ) - 3
-    /// S followed by H ( as circuit ) - 4
-    /// H S H - 5
-    operation Interface_Clifford (cliffordId : Int, pauli : Pauli, target : Qubit) : Unit {
-        body intrinsic;
-    }
-
-
-    /// <summary> Forces the future measurement of a given observable to give specified result </summary>
-    operation ForceMeasure (observable : Pauli[], target : Qubit[], result : Result) : Unit {
-        body intrinsic;
-    }
-}
->>>>>>> 92076332
+}