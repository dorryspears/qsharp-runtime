--- conflicted
+++ resolved
@@ -3,11 +3,8 @@
   <PropertyGroup>
     <TargetFramework>net6.0</TargetFramework>
     <IsPackable>false</IsPackable>
-<<<<<<< HEAD
     <QscVerbosity>detailed</QscVerbosity>
-=======
     <QSharpDocsGeneration>false</QSharpDocsGeneration>
->>>>>>> dad65499
     <!-- we will provide our own -->
     <IncludeQSharpCorePackages>false</IncludeQSharpCorePackages>
     <IncludeCSharpRuntime>false</IncludeCSharpRuntime>
