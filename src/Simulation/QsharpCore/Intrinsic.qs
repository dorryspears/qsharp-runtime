// Copyright (c) Microsoft Corporation. All rights reserved.
// Licensed under the MIT License.

namespace Microsoft.Quantum.Intrinsic {
    open Microsoft.Quantum.Math;
    open Microsoft.Quantum.Convert;

<<<<<<< HEAD
=======
    /// # Summary
    /// The random operation takes an array of doubles as input, and returns
    /// a randomly-selected index into the array as an `Int`.
    /// The probability of selecting a specific index is proportional to the value
    /// of the array element at that index.
    /// Array elements that are equal to zero are ignored and their indices are never
    /// returned. If any array element is less than zero,
    /// or if no array element is greater than zero, then the operation fails.
    ///
    /// # Input
    /// ## probs
    /// An array of floating-point numbers proportional to the probability of
    /// selecting each index.
    ///
    /// # Output
    /// An integer $i$ with probability $\Pr(i) = p_i / \sum_i p_i$, where $p_i$
    /// is the $i$th element of `probs`.
    operation Random (probs : Double[]) : Int {
        body intrinsic;
    }
    
    
    @Deprecated("Microsoft.Quantum.Diagnostics.AssertMeasurement")
    operation Assert (bases : Pauli[], qubits : Qubit[], result : Result, msg : String) : Unit
    is Adj + Ctl {
        Microsoft.Quantum.Diagnostics.AssertMeasurement(bases, qubits, result, msg);
    }
    
    @Deprecated("Microsoft.Quantum.Diagnostics.AssertMeasurementProbability")
    operation AssertProb (bases : Pauli[], qubits : Qubit[], result : Result, prob : Double, msg : String, tol : Double) : Unit
    is Adj + Ctl {
        Microsoft.Quantum.Diagnostics.AssertMeasurementProbability(bases, qubits, result, prob, msg, tol);
    }
    
    
    /// # Summary
    /// Logs a message.
    ///
    /// # Input
    /// ## msg
    /// The message to be reported.
    ///
    /// # Remarks
    /// The specific behavior of this function is simulator-dependent,
    /// but in most cases the given message will be written to the console.
    function Message (msg : String) : Unit {
        body intrinsic;
    }
    
    
>>>>>>> ac319ad7
    //-------------------------------------------------
    // Clifford and related operations  
    //-------------------------------------------------
    
    /// # Summary
    /// Performs the identity operation (no-op) on a single qubit.
    ///
    /// # Remarks
    /// This is a no-op. It is provided for completeness and because
    /// sometimes it is useful to call the identity in an algorithm or to pass it as a parameter.
    operation I (target : Qubit) : Unit
    is Adj + Ctl {
        body (...) { }        
        adjoint self;
    }
    
    
    /// # Summary
    /// Applies the Pauli $X$ gate.
    /// 
    /// \begin{align}
    ///     \sigma_x \mathrel{:=}
    ///     \begin{bmatrix}
    ///         0 & 1 \\\\
    ///         1 & 0
    ///     \end{bmatrix}.
    /// \end{align}
    ///
    /// # Input
    /// ## qubit
    /// Qubit to which the gate should be applied.
    operation X (qubit : Qubit) : Unit
    is Adj + Ctl {
        body intrinsic;
        adjoint self;
    }    
    
    /// # Summary
    /// Applies the Pauli $Y$ gate.
    ///
    /// \begin{align}
    ///     \sigma_y \mathrel{:=}
    ///     \begin{bmatrix}
    ///         0 & -i \\\\
    ///         i & 0
    ///     \end{bmatrix}.
    /// \end{align}
    ///
    /// # Input
    /// ## qubit
    /// Qubit to which the gate should be applied.
    operation Y (qubit : Qubit) : Unit
    is Adj + Ctl {
        body intrinsic;
        adjoint self;
    }   
    
    
    /// # Summary
    /// Applies the Pauli $Z$ gate.
    ///
    /// \begin{align}
    ///     \sigma_z \mathrel{:=}
    ///     \begin{bmatrix}
    ///         1 & 0 \\\\
    ///         0 & -1
    ///     \end{bmatrix}.
    /// \end{align}
    ///
    /// # Input
    /// ## qubit
    /// Qubit to which the gate should be applied.
    operation Z (qubit : Qubit) : Unit
    is Adj + Ctl {
        body intrinsic;
        adjoint self;
    }   
    
    
    /// # Summary
    /// Applies the Hadamard transformation to a single qubit.
    ///
    /// \begin{align}
    ///     H \mathrel{:=}
    ///     \frac{1}{\sqrt{2}}
    ///     \begin{bmatrix}
    ///         1 & 1 \\\\
    ///         1 & -1
    ///     \end{bmatrix}.
    /// \end{align}
    ///
    /// # Input
    /// ## qubit
    /// Qubit to which the gate should be applied.
    operation H (qubit : Qubit) : Unit
    is Adj + Ctl {
        body intrinsic;
        adjoint self;
    }   
    
    
    /// # Summary
    /// Applies the S gate to a single qubit.
    ///
    /// # Description
    /// This operation can be simulated by the unitary matrix
    /// \begin{align}
    ///     S \mathrel{:=}
    ///     \begin{bmatrix}
    ///         1 & 0 \\\\
    ///         0 & i
    ///     \end{bmatrix}.
    /// \end{align}
    ///
    /// # Input
    /// ## qubit
    /// Qubit to which the gate should be applied.
    operation S(qubit : Qubit) : Unit
    is Adj + Ctl {
        body intrinsic;
    }   
    
    
    /// # Summary
    /// Applies the T gate to a single qubit.
    ///
    /// # Description
    /// This operation can be simulated by the unitary matrix
    /// \begin{align}
    ///     T \mathrel{:=}
    ///     \begin{bmatrix}
    ///         1 & 0 \\\\
    ///         0 & e^{i \pi / 4}
    ///     \end{bmatrix}.
    /// \end{align}
    ///
    /// # Input
    /// ## qubit
    /// Qubit to which the gate should be applied.
    operation T(qubit : Qubit) : Unit
    is Adj + Ctl {
        body intrinsic;
    }   
    
    
    /// # Summary
    /// Applies the controlled-NOT (CNOT) gate to a pair of qubits.
    ///
    /// \begin{align}
    ///     \operatorname{CNOT} \mathrel{:=}
    ///     \begin{bmatrix}
    ///         1 & 0 & 0 & 0 \\\\
    ///         0 & 1 & 0 & 0 \\\\
    ///         0 & 0 & 0 & 1 \\\\
    ///         0 & 0 & 1 & 0
    ///     \end{bmatrix},
    /// \end{align}
    ///
    /// where rows and columns are ordered as in the quantum concepts guide.
    ///
    /// # Input
    /// ## control
    /// Control qubit for the CNOT gate.
    /// ## target
    /// Target qubit for the CNOT gate.
    ///
    /// # Remarks
    /// Equivalent to:
    /// ```qsharp
    /// Controlled X([control], target);
    /// ```
    operation CNOT (control : Qubit, target : Qubit) : Unit
    is Adj + Ctl {

        body (...) {
            Controlled X([control], target);
        }
        
        adjoint self;
    }
    
    
    /// # Summary
    /// Applies the doubly controlled–NOT (CCNOT) gate to three qubits.
    ///
    /// # Input
    /// ## control1
    /// First control qubit for the CCNOT gate.
    /// ## control2
    /// Second control qubit for the CCNOT gate.
    /// ## target
    /// Target qubit for the CCNOT gate.
    ///
    /// # Remarks
    /// Equivalent to:
    /// ```qsharp
    /// Controlled X([control1, control2], target);
    /// ```
    operation CCNOT (control1 : Qubit, control2 : Qubit, target : Qubit) : Unit
    is Adj + Ctl {
        body (...) {
            Controlled X([control1, control2], target);
        }
        
        adjoint self;
    }
    
    
    /// # Summary
    /// Applies the SWAP gate to a pair of qubits.
    ///
    /// \begin{align}
    ///     \operatorname{SWAP} \mathrel{:=}
    ///     \begin{bmatrix}
    ///         1 & 0 & 0 & 0 \\\\
    ///         0 & 0 & 1 & 0 \\\\
    ///         0 & 1 & 0 & 0 \\\\
    ///         0 & 0 & 0 & 1
    ///     \end{bmatrix},
    /// \end{align}
    ///
    /// where rows and columns are ordered as in the quantum concepts guide.
    ///
    /// # Input
    /// ## qubit1
    /// First qubit to be swapped.
    /// ## qubit2
    /// Second qubit to be swapped.
    ///
    /// # Remarks
    /// Equivalent to:
    /// ```qsharp
    /// CNOT(qubit1, qubit2);
    /// CNOT(qubit2, qubit1);
    /// CNOT(qubit1, qubit2);
    /// ```
    operation SWAP (qubit1 : Qubit, qubit2 : Qubit) : Unit
    is Adj + Ctl {
        body (...)
        {
            CNOT(qubit1, qubit2);
            CNOT(qubit2, qubit1);
            CNOT(qubit1, qubit2);
        }
        
        adjoint self;
    }

    //-------------------------------------------------
    // Rotations
    //-------------------------------------------------
    
    /// # Summary
    /// Applies a rotation about the given Pauli axis.
    ///
    /// \begin{align}
    ///     R_{\mu}(\theta) \mathrel{:=}
    ///     e^{-i \theta \sigma_{\mu} / 2},
    /// \end{align}
    /// where $\mu \in \{I, X, Y, Z\}$.
    ///
    /// # Input
    /// ## pauli
    /// Pauli operator ($\mu$) to be exponentiated to form the rotation.
    /// ## theta
    /// Angle about which the qubit is to be rotated.
    /// ## qubit
    /// Qubit to which the gate should be applied.
    ///
    /// # Remarks
    /// When called with `pauli = PauliI`, this operation applies
    /// a *global phase*. This phase can be significant
    /// when used with the `Controlled` functor.
    operation R (pauli : Pauli, theta : Double, qubit : Qubit) : Unit
    is Adj + Ctl {
        body intrinsic;
    }   
    
    
    /// # Summary
    /// Applies a rotation about the given Pauli axis by an angle specified
    /// as a dyadic fraction.
    ///
    /// \begin{align}
    ///     R_{\mu}(n, k) \mathrel{:=}
    ///     e^{i \pi n \sigma_{\mu} / 2^k},
    /// \end{align}
    /// where $\mu \in \{I, X, Y, Z\}$.
    ///
    /// > [!WARNING]
    /// > This operation uses the **opposite** sign convention from
    /// > @"microsoft.quantum.intrinsic.r".
    ///
    /// # Input
    /// ## pauli
    /// Pauli operator to be exponentiated to form the rotation.
    /// ## numerator
    /// Numerator in the dyadic fraction representation of the angle
    /// by which the qubit is to be rotated.
    /// ## power
    /// Power of two specifying the denominator of the angle by which
    /// the qubit is to be rotated.
    /// ## qubit
    /// Qubit to which the gate should be applied.
    ///
    /// # Remarks
    /// Equivalent to:
    /// ```qsharp
    /// // PI() is a Q# function that returns an approximation of π.
    /// R(pauli, -PI() * IntAsDouble(numerator) / IntAsDouble(2 ^ (power - 1)), qubit);
    /// ```
    operation RFrac (pauli : Pauli, numerator : Int, power : Int, qubit : Qubit) : Unit
    is Adj + Ctl {

        let angle = ((-2.0 * PI()) * IntAsDouble(numerator)) / IntAsDouble(2 ^ power);
        R(pauli, angle, qubit);
    }
    
    
    /// # Summary
    /// Applies a rotation about the $x$-axis by a given angle.
    ///
    /// \begin{align}
    ///     R_x(\theta) \mathrel{:=}
    ///     e^{-i \theta \sigma_x / 2} = 
    ///     \begin{bmatrix}
    ///         \cos \frac{\theta}{2} & -i\sin \frac{\theta}{2}  \\\\
    ///         -i\sin \frac{\theta}{2} & \cos \frac{\theta}{2}
    ///     \end{bmatrix}.
    /// \end{align}
    ///
    /// # Input
    /// ## theta
    /// Angle about which the qubit is to be rotated.
    /// ## qubit
    /// Qubit to which the gate should be applied.
    ///
    /// # Remarks
    /// Equivalent to:
    /// ```qsharp
    /// R(PauliX, theta, qubit);
    /// ```
    operation Rx (theta : Double, qubit : Qubit) : Unit
    is Adj + Ctl {
        body (...)
        {
            R(PauliX, theta, qubit);
        }
        
        adjoint (...)
        {
            R(PauliX, -theta, qubit);
        }
    }
    
    
    /// # Summary
    /// Applies a rotation about the $y$-axis by a given angle.
    ///
    /// \begin{align}
    ///     R_y(\theta) \mathrel{:=}
    ///     e^{-i \theta \sigma_y / 2} = 
    ///     \begin{bmatrix}
    ///         \cos \frac{\theta}{2} & -\sin \frac{\theta}{2}  \\\\
    ///         \sin \frac{\theta}{2} & \cos \frac{\theta}{2}
    ///     \end{bmatrix}.
    /// \end{align}
    ///
    /// # Input
    /// ## theta
    /// Angle about which the qubit is to be rotated.
    /// ## qubit
    /// Qubit to which the gate should be applied.
    ///
    /// # Remarks
    /// Equivalent to:
    /// ```qsharp
    /// R(PauliY, theta, qubit);
    /// ```
    operation Ry (theta : Double, qubit : Qubit) : Unit
    is Adj + Ctl {
        body (...)
        {
            R(PauliY, theta, qubit);
        }
        
        adjoint (...)
        {
            R(PauliY, -theta, qubit);
        }
    }
    
    
    /// # Summary
    /// Applies a rotation about the $z$-axis by a given angle.
    ///
    /// \begin{align}
    ///     R_z(\theta) \mathrel{:=}
    ///     e^{-i \theta \sigma_z / 2} = 
    ///     \begin{bmatrix}
    ///         e^{-i \theta / 2} & 0 \\\\
    ///         0 & e^{i \theta / 2}
    ///     \end{bmatrix}.
    /// \end{align}
    ///
    /// # Input
    /// ## theta
    /// Angle about which the qubit is to be rotated.
    /// ## qubit
    /// Qubit to which the gate should be applied.
    ///
    /// # Remarks
    /// Equivalent to:
    /// ```qsharp
    /// R(PauliZ, theta, qubit);
    /// ```
    operation Rz (theta : Double, qubit : Qubit) : Unit
    is Adj + Ctl {
        body (...)
        {
            R(PauliZ, theta, qubit);
        }
        
        adjoint (...)
        {
            R(PauliZ, -theta, qubit);
        }
    }
    
    
    /// # Summary
    /// Applies a rotation about the $\ket{1}$ state by a given angle.
    ///
    /// \begin{align}
    ///     R_1(\theta) \mathrel{:=}
    ///     \operatorname{diag}(1, e^{i\theta}).
    /// \end{align}
    ///
    /// # Input
    /// ## theta
    /// Angle about which the qubit is to be rotated.
    /// ## qubit
    /// Qubit to which the gate should be applied.
    ///
    /// # Remarks
    /// Equivalent to:
    /// ```qsharp
    /// R(PauliZ, theta, qubit);
    /// R(PauliI, -theta, qubit);
    /// ```
    operation R1 (theta : Double, qubit : Qubit) : Unit
    is Adj + Ctl {

        R(PauliZ, theta, qubit);
        R(PauliI, -theta, qubit);
    }
    
    
    /// # Summary
    /// Applies a rotation about the $\ket{1}$ state by an angle specified
    /// as a dyadic fraction.
    ///
    /// \begin{align}
    ///     R_1(n, k) \mathrel{:=}
    ///     \operatorname{diag}(1, e^{i \pi k / 2^n}).
    /// \end{align}
    ///
    /// > [!WARNING]
    /// > This operation uses the **opposite** sign convention from
    /// > @"microsoft.quantum.intrinsic.r", and does not include the
    /// > factor of $1/ 2$ included by @"microsoft.quantum.intrinsic.r1".
    ///
    /// # Input
    /// ## numerator
    /// Numerator in the dyadic fraction representation of the angle
    /// by which the qubit is to be rotated.
    /// ## power
    /// Power of two specifying the denominator of the angle by which
    /// the qubit is to be rotated.
    /// ## qubit
    /// Qubit to which the gate should be applied.
    ///
    /// # Remarks
    /// Equivalent to:
    /// ```qsharp
    /// RFrac(PauliZ, -numerator, denominator + 1, qubit);
    /// RFrac(PauliI, numerator, denominator + 1, qubit);
    /// ```
    operation R1Frac (numerator : Int, power : Int, qubit : Qubit) : Unit
    is Adj + Ctl {

        RFrac(PauliZ, -numerator, power + 1, qubit);
        RFrac(PauliI, numerator, power + 1, qubit);
    }
    
    
    /// # Summary
    /// Applies the exponential of a multi-qubit Pauli operator.
    ///
    /// \begin{align}
    ///     e^{i \theta [P_0 \otimes P_1 \cdots P_{N-1}]},
    /// \end{align}
    /// where $P_i$ is the $i$th element of `paulis`, and where
    /// $N = $`Length(paulis)`.
    ///
    /// # Input
    /// ## paulis
    /// Array of single-qubit Pauli values indicating the tensor product
    /// factors on each qubit.
    /// ## theta
    /// Angle about the given multi-qubit Pauli operator by which the
    /// target register is to be rotated.
    /// ## qubits
    /// Register to apply the given rotation to.
    operation Exp (paulis : Pauli[], theta : Double, qubits : Qubit[]) : Unit
    is Adj + Ctl {
        body intrinsic;
    }   
    
    
    /// # Summary
    /// Applies the exponential of a multi-qubit Pauli operator
    /// with an argument given by a dyadic fraction.
    ///
    /// \begin{align}
    ///     e^{i \pi k [P_0 \otimes P_1 \cdots P_{N-1}] / 2^n},
    /// \end{align}
    /// where $P_i$ is the $i$th element of `paulis`, and where
    /// $N = $`Length(paulis)`.
    ///
    /// # Input
    /// ## paulis
    /// Array of single-qubit Pauli values indicating the tensor product
    /// factors on each qubit.
    /// ## numerator
    /// Numerator ($k$) in the dyadic fraction representation of the angle
    /// by which the qubit register is to be rotated.
    /// ## power
    /// Power of two ($n$) specifying the denominator of the angle by which
    /// the qubit register is to be rotated.
    /// ## qubits
    /// Register to apply the given rotation to.
    operation ExpFrac (paulis : Pauli[], numerator : Int, power : Int, qubits : Qubit[]) : Unit
    is Adj + Ctl {
        let angle = (PI() * IntAsDouble(numerator)) / IntAsDouble(2 ^ power);
        Exp(paulis, angle, qubits);
    }   
    
    
    //-------------------------------------------------
    // Measurements 
    //-------------------------------------------------
    
    /// # Summary
    /// Performs a joint measurement of one or more qubits in the
    /// specified Pauli bases.
    ///
    /// The output result is given by the distribution:
    /// \begin{align}
    ///     \Pr(\texttt{Zero} | \ket{\psi}) =
    ///         \frac12 \braket{
    ///             \psi \mid|
    ///             \left(
    ///                 \boldone + P_0 \otimes P_1 \otimes \cdots \otimes P_{N-1}
    ///             \right) \mid|
    ///             \psi
    ///         },
    /// \end{align}
    /// where $P_i$ is the $i$th element of `bases`, and where
    /// $N = \texttt{Length}(\texttt{bases})$.
    /// That is, measurement returns a `Result` $d$ such that the eigenvalue of the
    /// observed measurement effect is $(-1)^d$.
    ///
    /// # Input
    /// ## bases
    /// Array of single-qubit Pauli values indicating the tensor product
    /// factors on each qubit.
    /// ## qubits
    /// Register of qubits to be measured.
    ///
    /// # Output
    /// `Zero` if the $+1$ eigenvalue is observed, and `One` if
    /// the $-1$ eigenvalue is observed.
    ///
    /// # Remarks
    /// If the basis array and qubit array are different lengths, then the
    /// operation will fail.
    operation Measure (bases : Pauli[], qubits : Qubit[]) : Result {
        body intrinsic;
    }
    
    
    /// # Summary
    /// Performs a measurement of a single qubit in the
    /// Pauli $Z$ basis.
    ///
    /// The output result is given by
    /// the distribution
    /// \begin{align}
    ///     \Pr(\texttt{Zero} | \ket{\psi}) =
    ///         \braket{\psi | 0} \braket{0 | \psi}.
    /// \end{align}
    ///
    /// # Input
    /// ## qubit
    /// Qubit to be measured.
    ///
    /// # Output
    /// `Zero` if the $+1$ eigenvalue is observed, and `One` if
    /// the $-1$ eigenvalue is observed.
    ///
    /// # Remarks
    /// Equivalent to:
    /// ```qsharp
    /// Measure([PauliZ], [qubit]);
    /// ```
    operation M (qubit : Qubit) : Result {
        return Measure([PauliZ], [qubit]);
    }
    
    
    /// # Summary
    /// Given a single qubit, measures it and ensures it is in the |0⟩ state
    /// such that it can be safely released.
    ///
    /// # Input
    /// ## qubit
    /// The qubit whose state is to be reset to $\ket{0}$.
    operation Reset (target : Qubit) : Unit {
        
        if (M(target) == One)
        {
            X(target);
        }
    }
    
    
    /// # Summary
    /// Given an array of qubits, measure them and ensure they are in the |0⟩ state
    /// such that they can be safely released.
    ///
    /// # Input
    /// ## qubits
    /// An array of qubits whose states are to be reset to $\ket{0}$.
    operation ResetAll (qubits : Qubit[]) : Unit {

        for (qubit in qubits) {
            Reset(qubit);
        }
    }
    
}

<|MERGE_RESOLUTION|>--- conflicted
+++ resolved
@@ -5,59 +5,6 @@
     open Microsoft.Quantum.Math;
     open Microsoft.Quantum.Convert;
 
-<<<<<<< HEAD
-=======
-    /// # Summary
-    /// The random operation takes an array of doubles as input, and returns
-    /// a randomly-selected index into the array as an `Int`.
-    /// The probability of selecting a specific index is proportional to the value
-    /// of the array element at that index.
-    /// Array elements that are equal to zero are ignored and their indices are never
-    /// returned. If any array element is less than zero,
-    /// or if no array element is greater than zero, then the operation fails.
-    ///
-    /// # Input
-    /// ## probs
-    /// An array of floating-point numbers proportional to the probability of
-    /// selecting each index.
-    ///
-    /// # Output
-    /// An integer $i$ with probability $\Pr(i) = p_i / \sum_i p_i$, where $p_i$
-    /// is the $i$th element of `probs`.
-    operation Random (probs : Double[]) : Int {
-        body intrinsic;
-    }
-    
-    
-    @Deprecated("Microsoft.Quantum.Diagnostics.AssertMeasurement")
-    operation Assert (bases : Pauli[], qubits : Qubit[], result : Result, msg : String) : Unit
-    is Adj + Ctl {
-        Microsoft.Quantum.Diagnostics.AssertMeasurement(bases, qubits, result, msg);
-    }
-    
-    @Deprecated("Microsoft.Quantum.Diagnostics.AssertMeasurementProbability")
-    operation AssertProb (bases : Pauli[], qubits : Qubit[], result : Result, prob : Double, msg : String, tol : Double) : Unit
-    is Adj + Ctl {
-        Microsoft.Quantum.Diagnostics.AssertMeasurementProbability(bases, qubits, result, prob, msg, tol);
-    }
-    
-    
-    /// # Summary
-    /// Logs a message.
-    ///
-    /// # Input
-    /// ## msg
-    /// The message to be reported.
-    ///
-    /// # Remarks
-    /// The specific behavior of this function is simulator-dependent,
-    /// but in most cases the given message will be written to the console.
-    function Message (msg : String) : Unit {
-        body intrinsic;
-    }
-    
-    
->>>>>>> ac319ad7
     //-------------------------------------------------
     // Clifford and related operations  
     //-------------------------------------------------
