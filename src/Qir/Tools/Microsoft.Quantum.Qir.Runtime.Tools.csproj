﻿<Project Sdk="Microsoft.NET.Sdk">

  <Import Project="..\..\Simulation\Common\AssemblyCommon.props" />

  <PropertyGroup>
    <TargetFramework>netstandard2.1</TargetFramework>
    <PlatformTarget>x64</PlatformTarget>
    <PackageId>Microsoft.Quantum.Qir.Runtime</PackageId>
    <Description>Native libraries and build tools for linking and executing Quantum Intermediate Representation.</Description>
    <RootNamespace>Microsoft.Quantum.Qir.Runtime.Tools</RootNamespace>
    <PackageTags>Quantum QIR</PackageTags>
  </PropertyGroup>

  <ItemGroup>
    <Compile Include="..\..\Simulation\Common\DelaySign.cs" Link="Properties\DelaySign.cs" />
  </ItemGroup>

  <ItemGroup>
    <None Include="..\..\..\build\assets\qdk-nuget-icon.png" Pack="true" Visible="false" PackagePath="" />
    <Content Include=".\Externals\CLI11\*" PackagePath="contentFiles/any/any/Externals/CLI11">
      <Pack>true</Pack>
      <PackageCopyToOutput>true</PackageCopyToOutput>
      <CopyToOutputDirectory>PreserveNewest</CopyToOutputDirectory>
    </Content>
    <None Include="..\..\Qir\drops\bin\**\*" Pack="true" Visible="false" PackagePath="runtimes">
      <Link>runtimes\%(RecursiveDir)%(FileName)%(Extension)</Link>
      <CopyToOutputDirectory>PreserveNewest</CopyToOutputDirectory>
      <Visible>false</Visible>
    </None>
    <None Include="..\..\Qir\drops\include\**\*" Pack="true" Visible="false" PackagePath="runtimes/any/native/include">
      <Link>runtimes\any\native\include\%(RecursiveDir)%(FileName)%(Extension)</Link>
      <CopyToOutputDirectory>PreserveNewest</CopyToOutputDirectory>
      <Visible>false</Visible>
    </None>
  </ItemGroup>

  <ItemGroup>
    <PackageReference Include="Microsoft.Extensions.Logging" Version="5.0.0" />
<<<<<<< HEAD
    <PackageReference Include="Microsoft.Quantum.QirGeneration" Version="0.25.227074-beta" />
=======
    <PackageReference Include="Microsoft.Quantum.QirGeneration" Version="0.25.228311" />
>>>>>>> 1ae7e698
  </ItemGroup>

  <ItemGroup>
    <None Update="Driver\QirCppDriver.tt">
      <Generator>TextTemplatingFilePreprocessor</Generator>
      <LastGenOutput>QirCppDriver.cs</LastGenOutput>
    </None>
    <None Update="Driver\QirCppFullStateSimulatorInitializer.tt">
      <Generator>TextTemplatingFilePreprocessor</Generator>
      <LastGenOutput>QirCppFullStateSimulatorInitializer.cs</LastGenOutput>
    </None>
  </ItemGroup>

  <ItemGroup>
    <Service Include="{508349b6-6b84-4df5-91f0-309beebad82d}" />
  </ItemGroup>

  <ItemGroup>
    <Compile Update="Driver\QirCppDriver.cs">
      <DesignTime>True</DesignTime>
      <AutoGen>True</AutoGen>
      <DependentUpon>QirCppDriver.tt</DependentUpon>
    </Compile>
    <Compile Update="Driver\QirCppFullStateSimulatorInitializer.cs">
      <DesignTime>True</DesignTime>
      <AutoGen>True</AutoGen>
      <DependentUpon>QirCppFullStateSimulatorInitializer.tt</DependentUpon>
    </Compile>
  </ItemGroup>

</Project><|MERGE_RESOLUTION|>--- conflicted
+++ resolved
@@ -36,11 +36,7 @@
 
   <ItemGroup>
     <PackageReference Include="Microsoft.Extensions.Logging" Version="5.0.0" />
-<<<<<<< HEAD
-    <PackageReference Include="Microsoft.Quantum.QirGeneration" Version="0.25.227074-beta" />
-=======
     <PackageReference Include="Microsoft.Quantum.QirGeneration" Version="0.25.228311" />
->>>>>>> 1ae7e698
   </ItemGroup>
 
   <ItemGroup>
