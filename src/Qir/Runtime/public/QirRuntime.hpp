// Copyright (c) Microsoft Corporation.
// Licensed under the MIT License.

#pragma once

#include <cstdint>
#include <stdarg.h> // for va_list

#include "CoreTypes.hpp"
#include "QirTypes.hpp"

extern "C"
{
    // ------------------------------------------------------------------------
    // Qubit Management.
    // ------------------------------------------------------------------------

<<<<<<< HEAD
    // Allocates a single qubit.
    QIR_SHARED_API QUBIT* __quantum__rt__qubit_allocate(); // NOLINT

    // Allocates an array of qubits.
    QIR_SHARED_API QirArray* __quantum__rt__qubit_allocate_array(int64_t count); // NOLINT

    // Release a single qubit.
    QIR_SHARED_API void __quantum__rt__qubit_release(QUBIT*); // NOLINT

    // Release qubits, owned by the array. The array itself is also released.
    QIR_SHARED_API void __quantum__rt__qubit_release_array(QirArray*); // NOLINT

    // Borrow a single qubit.
    // TODO QIR_SHARED_API QUBIT* __quantum__rt__qubit_borrow(); // NOLINT

    // Borrow an array of qubits.
    // TODO QIR_SHARED_API QirArray* __quantum__rt__qubit_borrow_array(int64_t count); // NOLINT

    // Return a borrowed qubit.
    // TODO QIR_SHARED_API void __quantum__rt__qubit_return(QUBIT*); // NOLINT

    // Return an array of borrowed qubits.
    // TODO QIR_SHARED_API void __quantum__rt__qubit_return_array(QirArray*); // NOLINT
=======
    // Allocate one qubit. Qubit is guaranteed to be in |0> state.
    // Qubit needs to be released via quantum__rt__qubit_release.
    QIR_SHARED_API QUBIT* quantum__rt__qubit_allocate(); // NOLINT

    // Allocate 'count' qubits, allocate and return an array that owns these qubits.
    // Array and qubits in the array need to be released via quantum__rt__qubit_release_array.
    QIR_SHARED_API QirArray* quantum__rt__qubit_allocate_array(int64_t count); // NOLINT

    // Release one qubit.
    QIR_SHARED_API void quantum__rt__qubit_release(QUBIT*); // NOLINT

    // Release qubits, owned by the array and the array itself.
    QIR_SHARED_API void quantum__rt__qubit_release_array(QirArray*); // NOLINT

    // Borrow one qubit. Qubit is not guaranteed to be in |0> state.
    // Qubit needs to be returned via quantum__rt__qubit_return in the same state in which it was borrowed.
    QIR_SHARED_API QUBIT* quantum__rt__qubit_borrow(); // NOLINT

    // Borrow 'count' qubits, allocate and return an array that owns these qubits.
    // Array and qubits in the array need to be returned via quantum__rt__qubit_return_array.
    QIR_SHARED_API QirArray* quantum__rt__qubit_borrow_array(int64_t count); // NOLINT

    // Return one borrowed qubit. Qubit must be in the same state in which it was borrowed.
    QIR_SHARED_API void quantum__rt__qubit_return(QUBIT*); // NOLINT

    // Return borrowed qubits owned by the array. Release array itself.
    QIR_SHARED_API void quantum__rt__qubit_return_array(QirArray*); // NOLINT

    // ------------------------------------------------------------------------
    // Qubit Management Restricted Reuse Control.
    // ------------------------------------------------------------------------

    // Start restricted reuse area.
    // Qubits released within one segment of an area cannot be reused in other segments of the same area.
    QIR_SHARED_API void quantum__rt__qubit_restricted_reuse_area_start(); // NOLINT

    // End current restricted reuse segment and start the next one within the current area.
    QIR_SHARED_API void quantum__rt__qubit_restricted_reuse_segment_next(); // NOLINT

    // End current restricted reuse area.
    QIR_SHARED_API void quantum__rt__qubit_restricted_reuse_area_end(); // NOLINT
>>>>>>> 70d0e339

    // ------------------------------------------------------------------------
    // Utils
    // ------------------------------------------------------------------------

    // Allocate a block of memory on the heap.
    QIR_SHARED_API char* __quantum__rt__heap_alloc(uint64_t size); // NOLINT

    // Release a block of allocated heap memory.
    QIR_SHARED_API void __quantum__rt__heap_free(char* buffer); // NOLINT

    // Returns a pointer to the malloc-allocated block.
    QIR_SHARED_API char* __quantum__rt__memory_allocate(uint64_t size); // NOLINT

    // Fail the computation with the given error message.
<<<<<<< HEAD
    [[noreturn]] QIR_SHARED_API void __quantum__rt__fail(QirString* msg); // NOLINT
    [[noreturn]] QIR_SHARED_API void __quantum__rt__fail_cstr(const char* msg); // NOLINT
=======
    [[noreturn]] QIR_SHARED_API void quantum__rt__fail(QirString* msg);       // NOLINT
    [[noreturn]] QIR_SHARED_API void quantum__rt__fail_cstr(const char* msg); // NOLINT
>>>>>>> 70d0e339

    // Include the given message in the computation's execution log or equivalent.
    QIR_SHARED_API void __quantum__rt__message(QirString* msg); // NOLINT

    // ------------------------------------------------------------------------
    // Results
    // ------------------------------------------------------------------------

    // Returns true if the two results are the same, and false if they are different.
    QIR_SHARED_API bool __quantum__rt__result_equal(RESULT*, RESULT*); // NOLINT

    // Adds the given integer value to the reference count for the result. Deallocates the result if the reference count
    // becomes 0. The behavior is undefined if the reference count becomes negative.
    QIR_SHARED_API void __quantum__rt__result_update_reference_count(RESULT*, int32_t); // NOLINT

<<<<<<< HEAD
    QIR_SHARED_API RESULT* __quantum__rt__result_get_one(); // NOLINT
    QIR_SHARED_API RESULT* __quantum__rt__result_get_zero(); // NOLINT
=======
    QIR_SHARED_API RESULT* quantum__rt__result_get_one();  // NOLINT
    QIR_SHARED_API RESULT* quantum__rt__result_get_zero(); // NOLINT
>>>>>>> 70d0e339

    // ------------------------------------------------------------------------
    // Tuples
    // ------------------------------------------------------------------------

    // Allocates space for a tuple requiring the given number of bytes and sets the reference count to 1.
    QIR_SHARED_API PTuple __quantum__rt__tuple_create(int64_t); // NOLINT

    // Adds the given integer value to the reference count for the tuple. Deallocates the tuple if the reference count
    // becomes 0. The behavior is undefined if the reference count becomes negative.
    QIR_SHARED_API void __quantum__rt__tuple_update_reference_count(PTuple, int32_t); // NOLINT

    // Adds the given integer value to the alias count for the tuple. Fails if the count becomes negative.
    QIR_SHARED_API void __quantum__rt__tuple_update_alias_count(PTuple, int32_t); // NOLINT

    // Creates a shallow copy of the tuple if the user count is larger than 0 or the second argument is `true`.
    QIR_SHARED_API PTuple __quantum__rt__tuple_copy(PTuple, bool force); // NOLINT

    // ------------------------------------------------------------------------
    // Arrrays
    // ------------------------------------------------------------------------

    // Creates a new 1-dimensional array. The int is the size of each element in bytes. The int64_t is the length
    // of the array. The bytes of the new array should be set to zero.
    QIR_SHARED_API QirArray* __quantum__rt__array_create_1d(int32_t, int64_t); // NOLINT

    // Adds the given integer value to the reference count for the array. Deallocates the array if the reference count
    // becomes 0. The behavior is undefined if the reference count becomes negative.
    QIR_SHARED_API void __quantum__rt__array_update_reference_count(QirArray*, int32_t); // NOLINT

    // Adds the given integer value to the alias count for the array. Fails if the count becomes negative.
    QIR_SHARED_API void __quantum__rt__array_update_alias_count(QirArray*, int32_t); // NOLINT

    // Creates a shallow copy of the array if the user count is larger than 0 or the second argument is `true`.
    QIR_SHARED_API QirArray* __quantum__rt__array_copy(QirArray*, bool); // NOLINT

    // Returns a new array which is the concatenation of the two passed-in arrays.
    QIR_SHARED_API QirArray* __quantum__rt__array_concatenate(QirArray*, QirArray*); // NOLINT

    // Returns the length of a dimension of the array. The int is the zero-based dimension to return the length of; it
    // must be 0 for a 1-dimensional array.
    QIR_SHARED_API int64_t __quantum__rt__array_get_size(QirArray*, int32_t); // NOLINT
    QIR_SHARED_API int64_t __quantum__rt__array_get_size_1d(QirArray*); // NOLINT

    // Returns a pointer to the element of the array at the zero-based index given by the int64_t.
    QIR_SHARED_API char* __quantum__rt__array_get_element_ptr_1d(QirArray*, int64_t); // NOLINT

    // Creates a new array. The first int is the size of each element in bytes. The second int is the dimension count.
    // The variable arguments should be a sequence of int64_ts contains the length of each dimension. The bytes of the
    // new array should be set to zero.
<<<<<<< HEAD
    QIR_SHARED_API QirArray* __quantum__rt__array_create(int, int, ...); // NOLINT
    QIR_SHARED_API QirArray* __quantum__rt__array_create_nonvariadic(    // NOLINT
        int itemSizeInBytes,
        int countDimensions,
        va_list dims);
=======
    QIR_SHARED_API QirArray* quantum__rt__array_create(int, int, ...); // NOLINT
    QIR_SHARED_API QirArray* quantum__rt__array_create_nonvariadic(    // NOLINT
        int itemSizeInBytes, int countDimensions, va_list dims);
>>>>>>> 70d0e339

    // Returns the number of dimensions in the array.
    QIR_SHARED_API int32_t __quantum__rt__array_get_dim(QirArray*); // NOLINT

    // Returns a pointer to the indicated element of the array. The variable arguments should be a sequence of int64_ts
    // that are the indices for each dimension.
    QIR_SHARED_API char* __quantum__rt__array_get_element_ptr(QirArray*, ...);                      // NOLINT
    QIR_SHARED_API char* __quantum__rt__array_get_element_ptr_nonvariadic(QirArray*, va_list dims); // NOLINT

    // Creates and returns an array that is a slice of an existing array. The int indicates which dimension
    // the slice is on. The %Range specifies the slice.
    QIR_SHARED_API QirArray* quantum__rt__array_slice(QirArray*, int32_t, const QirRange&); // NOLINT

    // Creates and returns an array that is a projection of an existing array. The int indicates which dimension the
    // projection is on, and the int64_t specifies the specific index value to project. The returned Array* will have
    // one fewer dimension than the existing array.
    QIR_SHARED_API QirArray* __quantum__rt__array_project(QirArray*, int32_t, int64_t); // NOLINT

    // ------------------------------------------------------------------------
    // Callables
    // ------------------------------------------------------------------------

    // Initializes the callable with the provided function table and capture tuple. The capture tuple pointer
    // should be null if there is no capture.
    QIR_SHARED_API QirCallable* __quantum__rt__callable_create(t_CallableEntry*, t_CaptureCallback*, PTuple); // NOLINT

    // Adds the given integer value to the reference count for the callable. Deallocates the callable if the reference
    // count becomes 0. The behavior is undefined if the reference count becomes negative.
    QIR_SHARED_API void __quantum__rt__callable_update_reference_count(QirCallable*, int32_t); // NOLINT

    // Adds the given integer value to the alias count for the callable. Fails if the count becomes negative.
    QIR_SHARED_API void __quantum__rt__callable_update_alias_count(QirCallable*, int32_t); // NOLINT

    // Creates a shallow copy of the callable if the alias count is larger than 0 or the second argument is `true`.
    // Returns the given callable pointer otherwise, after increasing its reference count by 1.
    QIR_SHARED_API QirCallable* __quantum__rt__callable_copy(QirCallable*, bool); // NOLINT

    // Invokes the callable with the provided argument tuple and fills in the result tuple.
    QIR_SHARED_API void __quantum__rt__callable_invoke(QirCallable*, PTuple, PTuple); // NOLINT

    // Updates the callable by applying the Adjoint functor.
    QIR_SHARED_API void __quantum__rt__callable_make_adjoint(QirCallable*); // NOLINT

    // Updates the callable by applying the Controlled functor.
    QIR_SHARED_API void __quantum__rt__callable_make_controlled(QirCallable*); // NOLINT

    // Invokes the function in the corresponding index in the memory management table of the callable with the capture tuple and
    // the given 32-bit integer. Does nothing if  the memory management table pointer or the function pointer at that
    // index is null.
    QIR_SHARED_API void __quantum__rt__capture_update_reference_count(QirCallable*, int32_t); // NOLINT
    QIR_SHARED_API void __quantum__rt__capture_update_alias_count(QirCallable*, int32_t); // NOLINT

    // ------------------------------------------------------------------------
    // Strings
    // ------------------------------------------------------------------------

    // Creates a string from an array of UTF-8 bytes.
    // TODO the provided constructor doesn't match the spec!
    // QIR_SHARED_API QirString* __quantum__rt__string_create(int, char*); // NOLINT
    QIR_SHARED_API QirString* __quantum__rt__string_create(const char*); // NOLINT

    // Adds the given integer value to the reference count for the string. Deallocates the string if the reference count
    // becomes 0. The behavior is undefined if the reference count becomes negative.
    QIR_SHARED_API void __quantum__rt__string_update_reference_count(QirString*, int32_t); // NOLINT

    // Creates a new string that is the concatenation of the two argument strings.
    QIR_SHARED_API QirString* __quantum__rt__string_concatenate(QirString*, QirString*); // NOLINT

    // Returns true if the two strings are equal, false otherwise.
    QIR_SHARED_API bool __quantum__rt__string_equal(QirString*, QirString*); // NOLINT

    // Returns a string representation of the integer.
    QIR_SHARED_API QirString* __quantum__rt__int_to_string(int64_t); // NOLINT

    // Returns a string representation of the double.
    QIR_SHARED_API QirString* __quantum__rt__double_to_string(double); // NOLINT

    // Returns a string representation of the Boolean.
    QIR_SHARED_API QirString* __quantum__rt__bool_to_string(bool); // NOLINT

    // Returns a string representation of the result.
    QIR_SHARED_API QirString* __quantum__rt__result_to_string(RESULT*); // NOLINT

    // Returns a string representation of the Pauli.
    QIR_SHARED_API QirString* __quantum__rt__pauli_to_string(PauliId); // NOLINT

    // Returns a string representation of the qubit.
    QIR_SHARED_API QirString* __quantum__rt__qubit_to_string(QUBIT*); // NOLINT

    // Returns a string representation of the range.
    QIR_SHARED_API QirString* quantum__rt__range_to_string(const QirRange&); // NOLINT

    // Returns a pointer to an array that contains a null-terminated sequence of characters
    // (i.e., a C-string) representing the current value of the string object.
    QIR_SHARED_API const char* __quantum__rt__string_get_data(QirString* str); // NOLINT

    // Returns the length of the string, in terms of bytes.
    // http://www.cplusplus.com/reference/string/string/size/
<<<<<<< HEAD
    QIR_SHARED_API uint32_t __quantum__rt__string_get_length(QirString* str);  // NOLINT
=======
    QIR_SHARED_API uint32_t quantum__rt__string_get_length(QirString* str); // NOLINT
>>>>>>> 70d0e339

    // Returns a string representation of the big integer.
    // TODO QIR_SHARED_API QirString* __quantum__rt__bigint_to_string(QirBigInt*); // NOLINT

    // ------------------------------------------------------------------------
    // BigInts
    // ------------------------------------------------------------------------

    // Creates a big integer with the specified initial value.
    // TODO QIR_SHARED_API QirBigInt* __quantum__rt__bigint_create_int64_t(int64_t); // NOLINT

    // Creates a big integer with the initial value specified by the i8 array. The 0-th element of the array is the
    // highest-order byte, followed by the first element, etc.
    // TODO QIR_SHARED_API QirBigInt* __quantum__rt__bigint_create_array(int, char*); // NOLINT

    // Adds the given integer value to the reference count for the big integer. Deallocates the big integer if the
    // reference count becomes 0. The behavior is undefined if the reference count becomes negative.
    // TODO QIR_SHARED_API void __quantum__rt__bigint_update_reference_count(QirBigInt*, int32_t); // NOLINT

    // Returns the negative of the big integer.
    // TODO QIR_SHARED_API QirBigInt* __quantum__rt__bigint_negate(QirBigInt*); // NOLINT

    // Adds two big integers and returns their sum.
    // TODO QIR_SHARED_API QirBigInt* __quantum__rt__bigint_add(QirBigInt*, QirBigInt*); // NOLINT

    // Subtracts the second big integer from the first and returns their difference.
    // TODO QIR_SHARED_API QirBigInt* __quantum__rt__bigint_subtract(QirBigInt*, QirBigInt*); // NOLINT

    // Multiplies two big integers and returns their product.
    // TODO QIR_SHARED_API QirBigInt* __quantum__rt__bigint_multiply(QirBigInt*, QirBigInt*); // NOLINT

    // Divides the first big integer by the second and returns their quotient.
    // TODO QIR_SHARED_API QirBigInt* __quantum__rt__bigint_divide(QirBigInt*, QirBigInt*); // NOLINT

    // Returns the first big integer modulo the second.
    // TODO QIR_SHARED_API QirBigInt* __quantum__rt__bigint_modulus(QirBigInt*, QirBigInt*); // NOLINT

    // Returns the big integer raised to the integer power.
    // TODO QIR_SHARED_API QirBigInt* __quantum__rt__bigint_power(QirBigInt*, int); // NOLINT

    // Returns the bitwise-AND of two big integers.
    // TODO QIR_SHARED_API QirBigInt* __quantum__rt__bigint_bitand(QirBigInt*, QirBigInt*); // NOLINT

    // Returns the bitwise-OR of two big integers.
    // TODO QIR_SHARED_API QirBigInt* __quantum__rt__bigint_bitor(QirBigInt*, QirBigInt*); // NOLINT

    // Returns the bitwise-XOR of two big integers.
    // TODO QIR_SHARED_API QirBigInt* __quantum__rt__bigint_bitxor(QirBigInt*, QirBigInt*); // NOLINT

    // Returns the bitwise complement of the big integer.
    // TODO QIR_SHARED_API QirBigInt* __quantum__rt__bigint_bitnot(QirBigInt*); // NOLINT

    // Returns the big integer arithmetically shifted left by the integer amount of bits.
    // TODO QIR_SHARED_API QirBigInt* __quantum__rt__bigint_shiftleft(QirBigInt*, int64_t); // NOLINT

    // Returns the big integer arithmetically shifted right by the integer amount of bits.
    // TODO QIR_SHARED_API QirBigInt* __quantum__rt__bigint_shiftright(QirBigInt*, int64_t); // NOLINT

    // Returns true if the two big integers are equal, false otherwise.
    // TODO QIR_SHARED_API bool __quantum__rt__bigint_equal(QirBigInt*, QirBigInt*); // NOLINT

    // Returns true if the first big integer is greater than the second, false otherwise.
    // TODO QIR_SHARED_API bool __quantum__rt__bigint_greater(QirBigInt*, QirBigInt*); // NOLINT

    // Returns true if the first big integer is greater than or equal to the second, false otherwise.
    // TODO QIR_SHARED_API bool __quantum__rt__bigint_greater_eq(QirBigInt*, QirBigInt*); // NOLINT
}

// TODO: Consider separating the `extern "C"` exports and C++ exports.
namespace Microsoft // Replace with `namespace Microsoft::Quantum` after migration to C++17.
{
namespace Quantum
{
    // Deprecated, use `Microsoft::Quantum::OutputStream::ScopedRedirector` or `Microsoft::Quantum::OutputStream::Set()`
    // instead.
    QIR_SHARED_API std::ostream& SetOutputStream(std::ostream& newOStream);
} // namespace Quantum
} // namespace Microsoft<|MERGE_RESOLUTION|>--- conflicted
+++ resolved
@@ -15,58 +15,33 @@
     // Qubit Management.
     // ------------------------------------------------------------------------
 
-<<<<<<< HEAD
-    // Allocates a single qubit.
+    // Allocate one qubit. Qubit is guaranteed to be in |0> state.
+    // Qubit needs to be released via __quantum__rt__qubit_release.
     QIR_SHARED_API QUBIT* __quantum__rt__qubit_allocate(); // NOLINT
 
-    // Allocates an array of qubits.
+    // Allocate 'count' qubits, allocate and return an array that owns these qubits.
+    // Array and qubits in the array need to be released via __quantum__rt__qubit_release_array.
     QIR_SHARED_API QirArray* __quantum__rt__qubit_allocate_array(int64_t count); // NOLINT
 
-    // Release a single qubit.
+    // Release one qubit.
     QIR_SHARED_API void __quantum__rt__qubit_release(QUBIT*); // NOLINT
 
-    // Release qubits, owned by the array. The array itself is also released.
+    // Release qubits, owned by the array and the array itself.
     QIR_SHARED_API void __quantum__rt__qubit_release_array(QirArray*); // NOLINT
 
-    // Borrow a single qubit.
-    // TODO QIR_SHARED_API QUBIT* __quantum__rt__qubit_borrow(); // NOLINT
-
-    // Borrow an array of qubits.
-    // TODO QIR_SHARED_API QirArray* __quantum__rt__qubit_borrow_array(int64_t count); // NOLINT
-
-    // Return a borrowed qubit.
-    // TODO QIR_SHARED_API void __quantum__rt__qubit_return(QUBIT*); // NOLINT
-
-    // Return an array of borrowed qubits.
-    // TODO QIR_SHARED_API void __quantum__rt__qubit_return_array(QirArray*); // NOLINT
-=======
-    // Allocate one qubit. Qubit is guaranteed to be in |0> state.
-    // Qubit needs to be released via quantum__rt__qubit_release.
-    QIR_SHARED_API QUBIT* quantum__rt__qubit_allocate(); // NOLINT
-
-    // Allocate 'count' qubits, allocate and return an array that owns these qubits.
-    // Array and qubits in the array need to be released via quantum__rt__qubit_release_array.
-    QIR_SHARED_API QirArray* quantum__rt__qubit_allocate_array(int64_t count); // NOLINT
-
-    // Release one qubit.
-    QIR_SHARED_API void quantum__rt__qubit_release(QUBIT*); // NOLINT
-
-    // Release qubits, owned by the array and the array itself.
-    QIR_SHARED_API void quantum__rt__qubit_release_array(QirArray*); // NOLINT
-
     // Borrow one qubit. Qubit is not guaranteed to be in |0> state.
-    // Qubit needs to be returned via quantum__rt__qubit_return in the same state in which it was borrowed.
-    QIR_SHARED_API QUBIT* quantum__rt__qubit_borrow(); // NOLINT
+    // Qubit needs to be returned via __quantum__rt__qubit_return in the same state in which it was borrowed.
+    QIR_SHARED_API QUBIT* __quantum__rt__qubit_borrow(); // NOLINT
 
     // Borrow 'count' qubits, allocate and return an array that owns these qubits.
-    // Array and qubits in the array need to be returned via quantum__rt__qubit_return_array.
-    QIR_SHARED_API QirArray* quantum__rt__qubit_borrow_array(int64_t count); // NOLINT
+    // Array and qubits in the array need to be returned via __quantum__rt__qubit_return_array.
+    QIR_SHARED_API QirArray* __quantum__rt__qubit_borrow_array(int64_t count); // NOLINT
 
     // Return one borrowed qubit. Qubit must be in the same state in which it was borrowed.
-    QIR_SHARED_API void quantum__rt__qubit_return(QUBIT*); // NOLINT
+    QIR_SHARED_API void __quantum__rt__qubit_return(QUBIT*); // NOLINT
 
     // Return borrowed qubits owned by the array. Release array itself.
-    QIR_SHARED_API void quantum__rt__qubit_return_array(QirArray*); // NOLINT
+    QIR_SHARED_API void __quantum__rt__qubit_return_array(QirArray*); // NOLINT
 
     // ------------------------------------------------------------------------
     // Qubit Management Restricted Reuse Control.
@@ -74,14 +49,13 @@
 
     // Start restricted reuse area.
     // Qubits released within one segment of an area cannot be reused in other segments of the same area.
-    QIR_SHARED_API void quantum__rt__qubit_restricted_reuse_area_start(); // NOLINT
+    QIR_SHARED_API void __quantum__rt__qubit_restricted_reuse_area_start(); // NOLINT
 
     // End current restricted reuse segment and start the next one within the current area.
-    QIR_SHARED_API void quantum__rt__qubit_restricted_reuse_segment_next(); // NOLINT
+    QIR_SHARED_API void __quantum__rt__qubit_restricted_reuse_segment_next(); // NOLINT
 
     // End current restricted reuse area.
-    QIR_SHARED_API void quantum__rt__qubit_restricted_reuse_area_end(); // NOLINT
->>>>>>> 70d0e339
+    QIR_SHARED_API void __quantum__rt__qubit_restricted_reuse_area_end(); // NOLINT
 
     // ------------------------------------------------------------------------
     // Utils
@@ -97,13 +71,8 @@
     QIR_SHARED_API char* __quantum__rt__memory_allocate(uint64_t size); // NOLINT
 
     // Fail the computation with the given error message.
-<<<<<<< HEAD
-    [[noreturn]] QIR_SHARED_API void __quantum__rt__fail(QirString* msg); // NOLINT
+    [[noreturn]] QIR_SHARED_API void __quantum__rt__fail(QirString* msg);       // NOLINT
     [[noreturn]] QIR_SHARED_API void __quantum__rt__fail_cstr(const char* msg); // NOLINT
-=======
-    [[noreturn]] QIR_SHARED_API void quantum__rt__fail(QirString* msg);       // NOLINT
-    [[noreturn]] QIR_SHARED_API void quantum__rt__fail_cstr(const char* msg); // NOLINT
->>>>>>> 70d0e339
 
     // Include the given message in the computation's execution log or equivalent.
     QIR_SHARED_API void __quantum__rt__message(QirString* msg); // NOLINT
@@ -119,13 +88,8 @@
     // becomes 0. The behavior is undefined if the reference count becomes negative.
     QIR_SHARED_API void __quantum__rt__result_update_reference_count(RESULT*, int32_t); // NOLINT
 
-<<<<<<< HEAD
-    QIR_SHARED_API RESULT* __quantum__rt__result_get_one(); // NOLINT
+    QIR_SHARED_API RESULT* __quantum__rt__result_get_one();  // NOLINT
     QIR_SHARED_API RESULT* __quantum__rt__result_get_zero(); // NOLINT
-=======
-    QIR_SHARED_API RESULT* quantum__rt__result_get_one();  // NOLINT
-    QIR_SHARED_API RESULT* quantum__rt__result_get_zero(); // NOLINT
->>>>>>> 70d0e339
 
     // ------------------------------------------------------------------------
     // Tuples
@@ -168,7 +132,7 @@
     // Returns the length of a dimension of the array. The int is the zero-based dimension to return the length of; it
     // must be 0 for a 1-dimensional array.
     QIR_SHARED_API int64_t __quantum__rt__array_get_size(QirArray*, int32_t); // NOLINT
-    QIR_SHARED_API int64_t __quantum__rt__array_get_size_1d(QirArray*); // NOLINT
+    QIR_SHARED_API int64_t __quantum__rt__array_get_size_1d(QirArray*);       // NOLINT
 
     // Returns a pointer to the element of the array at the zero-based index given by the int64_t.
     QIR_SHARED_API char* __quantum__rt__array_get_element_ptr_1d(QirArray*, int64_t); // NOLINT
@@ -176,17 +140,9 @@
     // Creates a new array. The first int is the size of each element in bytes. The second int is the dimension count.
     // The variable arguments should be a sequence of int64_ts contains the length of each dimension. The bytes of the
     // new array should be set to zero.
-<<<<<<< HEAD
     QIR_SHARED_API QirArray* __quantum__rt__array_create(int, int, ...); // NOLINT
     QIR_SHARED_API QirArray* __quantum__rt__array_create_nonvariadic(    // NOLINT
-        int itemSizeInBytes,
-        int countDimensions,
-        va_list dims);
-=======
-    QIR_SHARED_API QirArray* quantum__rt__array_create(int, int, ...); // NOLINT
-    QIR_SHARED_API QirArray* quantum__rt__array_create_nonvariadic(    // NOLINT
         int itemSizeInBytes, int countDimensions, va_list dims);
->>>>>>> 70d0e339
 
     // Returns the number of dimensions in the array.
     QIR_SHARED_API int32_t __quantum__rt__array_get_dim(QirArray*); // NOLINT
@@ -233,11 +189,11 @@
     // Updates the callable by applying the Controlled functor.
     QIR_SHARED_API void __quantum__rt__callable_make_controlled(QirCallable*); // NOLINT
 
-    // Invokes the function in the corresponding index in the memory management table of the callable with the capture tuple and
-    // the given 32-bit integer. Does nothing if  the memory management table pointer or the function pointer at that
-    // index is null.
+    // Invokes the function in the corresponding index in the memory management table of the callable with the capture
+    // tuple and the given 32-bit integer. Does nothing if  the memory management table pointer or the function pointer
+    // at that index is null.
     QIR_SHARED_API void __quantum__rt__capture_update_reference_count(QirCallable*, int32_t); // NOLINT
-    QIR_SHARED_API void __quantum__rt__capture_update_alias_count(QirCallable*, int32_t); // NOLINT
+    QIR_SHARED_API void __quantum__rt__capture_update_alias_count(QirCallable*, int32_t);     // NOLINT
 
     // ------------------------------------------------------------------------
     // Strings
@@ -285,11 +241,7 @@
 
     // Returns the length of the string, in terms of bytes.
     // http://www.cplusplus.com/reference/string/string/size/
-<<<<<<< HEAD
-    QIR_SHARED_API uint32_t __quantum__rt__string_get_length(QirString* str);  // NOLINT
-=======
-    QIR_SHARED_API uint32_t quantum__rt__string_get_length(QirString* str); // NOLINT
->>>>>>> 70d0e339
+    QIR_SHARED_API uint32_t __quantum__rt__string_get_length(QirString* str); // NOLINT
 
     // Returns a string representation of the big integer.
     // TODO QIR_SHARED_API QirString* __quantum__rt__bigint_to_string(QirBigInt*); // NOLINT
