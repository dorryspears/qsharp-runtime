--- conflicted
+++ resolved
@@ -109,13 +109,8 @@
     REQUIRE(__quantum__rt__array_get_dim(a) == 1);
     REQUIRE(__quantum__rt__array_get_size(a, 0) == 5);
 
-<<<<<<< HEAD
-    QirArray* b = new QirArray(1, sizeof(char));
+    QirArray* b                                    = new QirArray(1, sizeof(char));
     *__quantum__rt__array_get_element_ptr_1d(b, 0) = '!';
-=======
-    QirArray* b                                  = new QirArray(1, sizeof(char));
-    *quantum__rt__array_get_element_ptr_1d(b, 0) = '!';
->>>>>>> 70d0e339
 
     QirArray* ab = __quantum__rt__array_concatenate(a, b);
     REQUIRE(__quantum__rt__array_get_size(ab, 0) == 6);
@@ -130,19 +125,11 @@
 TEST_CASE("Arrays: multiple dimensions", "[qir_support]")
 {
     const size_t count = 5 * 3 * 4; // 60
-<<<<<<< HEAD
-    QirArray* a = __quantum__rt__array_create(sizeof(int), 3, (int64_t)5, (int64_t)3, (int64_t)4);
+    QirArray* a        = __quantum__rt__array_create(sizeof(int), 3, (int64_t)5, (int64_t)3, (int64_t)4);
     REQUIRE(__quantum__rt__array_get_dim(a) == 3);
     REQUIRE(__quantum__rt__array_get_size(a, 0) == 5);
     REQUIRE(__quantum__rt__array_get_size(a, 1) == 3);
     REQUIRE(__quantum__rt__array_get_size(a, 2) == 4);
-=======
-    QirArray* a        = quantum__rt__array_create(sizeof(int), 3, (int64_t)5, (int64_t)3, (int64_t)4);
-    REQUIRE(quantum__rt__array_get_dim(a) == 3);
-    REQUIRE(quantum__rt__array_get_size(a, 0) == 5);
-    REQUIRE(quantum__rt__array_get_size(a, 1) == 3);
-    REQUIRE(quantum__rt__array_get_size(a, 2) == 4);
->>>>>>> 70d0e339
 
     std::vector<int> data(count, 0);
     for (size_t i = 0; i < count; i++)
@@ -218,7 +205,6 @@
 
     QirArray* c = __quantum__rt__array_create_1d(sizeof(char), 5);
     memcpy(c->buffer, "hello", 5);
-<<<<<<< HEAD
     QirArray* ac = __quantum__rt__array_concatenate(a, c);
     REQUIRE(__quantum__rt__array_get_size(ac, 0) == 5);
     QirArray* ca = __quantum__rt__array_concatenate(c, a);
@@ -227,31 +213,15 @@
     __quantum__rt__array_update_reference_count(a, -1);
     __quantum__rt__array_update_reference_count(ac, -1);
     __quantum__rt__array_update_reference_count(ca, -1);
-    __quantum__rt__array_update_reference_count(c , -1);
-=======
-    QirArray* ac = quantum__rt__array_concatenate(a, c);
-    REQUIRE(quantum__rt__array_get_size(ac, 0) == 5);
-    QirArray* ca = quantum__rt__array_concatenate(c, a);
-    REQUIRE(quantum__rt__array_get_size(ca, 0) == 5);
-
-    quantum__rt__array_update_reference_count(a, -1);
-    quantum__rt__array_update_reference_count(ac, -1);
-    quantum__rt__array_update_reference_count(ca, -1);
-    quantum__rt__array_update_reference_count(c, -1);
->>>>>>> 70d0e339
+    __quantum__rt__array_update_reference_count(c, -1);
 }
 
 TEST_CASE("Arrays: check the slice range", "[qir_support]")
 {
     const int64_t dim0 = 5;
     const int64_t dim1 = 6;
-<<<<<<< HEAD
-    QirArray* a = __quantum__rt__array_create(sizeof(int), 2, dim0, dim1);
-    QirArray* slice = nullptr;
-=======
-    QirArray* a        = quantum__rt__array_create(sizeof(int), 2, dim0, dim1);
+    QirArray* a        = __quantum__rt__array_create(sizeof(int), 2, dim0, dim1);
     QirArray* slice    = nullptr;
->>>>>>> 70d0e339
 
     // invalid range
     CHECK_THROWS(quantum__rt__array_slice(a, 0, {0, 0, 0}));
@@ -290,11 +260,7 @@
 TEST_CASE("Arrays: slice of 1D array", "[qir_support]")
 {
     const int64_t dim = 5;
-<<<<<<< HEAD
-    QirArray* a = __quantum__rt__array_create_1d(sizeof(char), dim);
-=======
-    QirArray* a       = quantum__rt__array_create_1d(sizeof(char), dim);
->>>>>>> 70d0e339
+    QirArray* a       = __quantum__rt__array_create_1d(sizeof(char), dim);
     memcpy(a->buffer, "01234", 5);
     QirArray* slice = nullptr;
 
@@ -325,46 +291,25 @@
 TEST_CASE("Arrays: reversed slice of 1D array", "[qir_support]")
 {
     const int64_t dim = 5;
-<<<<<<< HEAD
-    QirArray* a = __quantum__rt__array_create_1d(sizeof(char), dim);
-=======
-    QirArray* a       = quantum__rt__array_create_1d(sizeof(char), dim);
->>>>>>> 70d0e339
+    QirArray* a       = __quantum__rt__array_create_1d(sizeof(char), dim);
     memcpy(a->buffer, "01234", 5);
     QirArray* slice = nullptr;
 
     // even if slice results in a single value, it's still an array
-<<<<<<< HEAD
-    slice = quantum__rt__array_slice(a, 0, {1, -dim, 0});   // Range{1, -dim, 0} == Range{1, -5, 0} == { 1 }.
-                                                            // slice == char[1] == { '1' }.
+    slice = quantum__rt__array_slice(a, 0, {1, -dim, 0}); // Range{1, -dim, 0} == Range{1, -5, 0} == { 1 }.
+                                                          // slice == char[1] == { '1' }.
     REQUIRE(__quantum__rt__array_get_size(slice, 0) == 1);
     REQUIRE(*__quantum__rt__array_get_element_ptr_1d(slice, 0) == '1');
-    __quantum__rt__array_update_reference_count(slice, -1);   // slice == dangling pointer.
+    __quantum__rt__array_update_reference_count(slice, -1); // slice == dangling pointer.
 
     // reversed slices are alwayes disconnected
-    slice = quantum__rt__array_slice(a, 0, {dim - 1, -2, 0});   // Range{dim - 1, -2, 0} == Range{4, -2, 0} == {4, 2, 0}.
-                                                                // slice == char[3] == {'4', '2', '0'}.
+    slice = quantum__rt__array_slice(a, 0, {dim - 1, -2, 0}); // Range{dim - 1, -2, 0} == Range{4, -2, 0} == {4, 2, 0}.
+                                                              // slice == char[3] == {'4', '2', '0'}.
     REQUIRE(__quantum__rt__array_get_size(slice, 0) == 3);
     REQUIRE(*__quantum__rt__array_get_element_ptr_1d(slice, 0) == '4');
     REQUIRE(*__quantum__rt__array_get_element_ptr_1d(slice, 1) == '2');
     REQUIRE(*__quantum__rt__array_get_element_ptr_1d(slice, 2) == '0');
     __quantum__rt__array_update_reference_count(slice, -1);
-=======
-    slice = quantum__rt__array_slice(a, 0, {1, -dim, 0}); // Range{1, -dim, 0} == Range{1, -5, 0} == { 1 }.
-                                                          // slice == char[1] == { '1' }.
-    REQUIRE(quantum__rt__array_get_size(slice, 0) == 1);
-    REQUIRE(*quantum__rt__array_get_element_ptr_1d(slice, 0) == '1');
-    quantum__rt__array_update_reference_count(slice, -1); // slice == dangling pointer.
-
-    // reversed slices are alwayes disconnected
-    slice = quantum__rt__array_slice(a, 0, {dim - 1, -2, 0}); // Range{dim - 1, -2, 0} == Range{4, -2, 0} == {4, 2, 0}.
-                                                              // slice == char[3] == {'4', '2', '0'}.
-    REQUIRE(quantum__rt__array_get_size(slice, 0) == 3);
-    REQUIRE(*quantum__rt__array_get_element_ptr_1d(slice, 0) == '4');
-    REQUIRE(*quantum__rt__array_get_element_ptr_1d(slice, 1) == '2');
-    REQUIRE(*quantum__rt__array_get_element_ptr_1d(slice, 2) == '0');
-    quantum__rt__array_update_reference_count(slice, -1);
->>>>>>> 70d0e339
 
     __quantum__rt__array_update_reference_count(a, -1);
 }
@@ -376,11 +321,7 @@
     const int64_t dim1 = 3;
     const int64_t dim2 = 4;
 
-<<<<<<< HEAD
-    QirArray* a = __quantum__rt__array_create(sizeof(int), dims, dim0, dim1, dim2);
-=======
-    QirArray* a     = quantum__rt__array_create(sizeof(int), dims, dim0, dim1, dim2);
->>>>>>> 70d0e339
+    QirArray* a     = __quantum__rt__array_create(sizeof(int), dims, dim0, dim1, dim2);
     QirArray* slice = nullptr;
 
     const size_t count = (size_t)(dim0 * dim1 * dim2); // 60
@@ -396,15 +337,9 @@
     // ...                                                    [36 - 47]
     // 400 401 402 403 | 410 411 412 413 | 420 421 422 423 -- [48 - 59]
     memcpy(a->buffer, reinterpret_cast<char*>(data.data()), count * sizeof(int));
-<<<<<<< HEAD
     REQUIRE(*(reinterpret_cast<int*>(__quantum__rt__array_get_element_ptr(a, 1, 0, 0))) == 12);
-    REQUIRE(
-        *(reinterpret_cast<int*>(__quantum__rt__array_get_element_ptr(a, dim0 - 1, dim1 - 1, dim2 - 1))) == count - 1);
-=======
-    REQUIRE(*(reinterpret_cast<int*>(quantum__rt__array_get_element_ptr(a, 1, 0, 0))) == 12);
-    REQUIRE(*(reinterpret_cast<int*>(quantum__rt__array_get_element_ptr(a, dim0 - 1, dim1 - 1, dim2 - 1))) ==
+    REQUIRE(*(reinterpret_cast<int*>(__quantum__rt__array_get_element_ptr(a, dim0 - 1, dim1 - 1, dim2 - 1))) ==
             count - 1);
->>>>>>> 70d0e339
 
     // if the range covers the whole dimension, it's effectively a copy
     slice = quantum__rt__array_slice(a, 1, {0, 1, dim1 - 1});
@@ -503,11 +438,7 @@
     const int64_t dim1 = 3;
     const int64_t dim2 = 4;
 
-<<<<<<< HEAD
-    QirArray* a = __quantum__rt__array_create(sizeof(int), dims, dim0, dim1, dim2);
-=======
-    QirArray* a     = quantum__rt__array_create(sizeof(int), dims, dim0, dim1, dim2);
->>>>>>> 70d0e339
+    QirArray* a     = __quantum__rt__array_create(sizeof(int), dims, dim0, dim1, dim2);
     QirArray* slice = nullptr;
 
     const size_t count = (size_t)(dim0 * dim1 * dim2); // 60
@@ -523,15 +454,9 @@
     // ...                                                    [36 - 47]
     // 400 401 402 403 | 410 411 412 413 | 420 421 422 423 -- [48 - 59]
     memcpy(a->buffer, reinterpret_cast<char*>(data.data()), count * sizeof(int));
-<<<<<<< HEAD
     REQUIRE(*(reinterpret_cast<int*>(__quantum__rt__array_get_element_ptr(a, 1, 0, 0))) == 12);
-    REQUIRE(
-        *(reinterpret_cast<int*>(__quantum__rt__array_get_element_ptr(a, dim0 - 1, dim1 - 1, dim2 - 1))) == count - 1);
-=======
-    REQUIRE(*(reinterpret_cast<int*>(quantum__rt__array_get_element_ptr(a, 1, 0, 0))) == 12);
-    REQUIRE(*(reinterpret_cast<int*>(quantum__rt__array_get_element_ptr(a, dim0 - 1, dim1 - 1, dim2 - 1))) ==
+    REQUIRE(*(reinterpret_cast<int*>(__quantum__rt__array_get_element_ptr(a, dim0 - 1, dim1 - 1, dim2 - 1))) ==
             count - 1);
->>>>>>> 70d0e339
 
     // if the range consists of a single point, the slice still has the same dimensions
     slice = quantum__rt__array_slice(a, 1, {1, -dim1, 0}); // items with second index = 1
@@ -565,7 +490,6 @@
     // ...                         -- [39 ...               ]
     // 400 401 | 410 411 | 420 421 -- [51 49 | 55 53 | 59 57]
     slice = quantum__rt__array_slice(a, 2, {dim2 - 1, -2, 0}); // items with last index 3, 1 (all odd numbers)
-<<<<<<< HEAD
     REQUIRE(__quantum__rt__array_get_dim(slice) == dims);
     REQUIRE(__quantum__rt__array_get_size(slice, 0) == dim0);
     REQUIRE(__quantum__rt__array_get_size(slice, 1) == dim1);
@@ -575,19 +499,7 @@
     REQUIRE(*(reinterpret_cast<int*>(__quantum__rt__array_get_element_ptr(slice, 1, 1, 0))) == 19);
     REQUIRE(*(reinterpret_cast<int*>(__quantum__rt__array_get_element_ptr(slice, 4, 2, 1))) == 57);
     __quantum__rt__array_update_reference_count(slice, -1);
-    __quantum__rt__array_update_reference_count(a    , -1);
-=======
-    REQUIRE(quantum__rt__array_get_dim(slice) == dims);
-    REQUIRE(quantum__rt__array_get_size(slice, 0) == dim0);
-    REQUIRE(quantum__rt__array_get_size(slice, 1) == dim1);
-    REQUIRE(quantum__rt__array_get_size(slice, 2) == 2);
-    REQUIRE(*(reinterpret_cast<int*>(quantum__rt__array_get_element_ptr(slice, 0, 0, 0))) == 3);
-    REQUIRE(*(reinterpret_cast<int*>(quantum__rt__array_get_element_ptr(slice, 0, 2, 1))) == 9);
-    REQUIRE(*(reinterpret_cast<int*>(quantum__rt__array_get_element_ptr(slice, 1, 1, 0))) == 19);
-    REQUIRE(*(reinterpret_cast<int*>(quantum__rt__array_get_element_ptr(slice, 4, 2, 1))) == 57);
-    quantum__rt__array_update_reference_count(slice, -1);
-    quantum__rt__array_update_reference_count(a, -1);
->>>>>>> 70d0e339
+    __quantum__rt__array_update_reference_count(a, -1);
 }
 
 TEST_CASE("Arrays: project of 3D array", "[qir_support]")
@@ -597,11 +509,7 @@
     const int64_t dim1 = 3;
     const int64_t dim2 = 4;
 
-<<<<<<< HEAD
-    QirArray* a = __quantum__rt__array_create(sizeof(int), dims, dim0, dim1, dim2);
-=======
-    QirArray* a       = quantum__rt__array_create(sizeof(int), dims, dim0, dim1, dim2);
->>>>>>> 70d0e339
+    QirArray* a       = __quantum__rt__array_create(sizeof(int), dims, dim0, dim1, dim2);
     QirArray* project = nullptr;
 
     const size_t count = (size_t)(dim0 * dim1 * dim2); // 60
@@ -617,15 +525,9 @@
     // ...                                                    [36 - 47]
     // 400 401 402 403 | 410 411 412 413 | 420 421 422 423 -- [48 - 59]
     memcpy(a->buffer, reinterpret_cast<char*>(data.data()), count * sizeof(int));
-<<<<<<< HEAD
     REQUIRE(*(reinterpret_cast<int*>(__quantum__rt__array_get_element_ptr(a, 1, 0, 0))) == 12);
-    REQUIRE(
-        *(reinterpret_cast<int*>(__quantum__rt__array_get_element_ptr(a, dim0 - 1, dim1 - 1, dim2 - 1))) == count - 1);
-=======
-    REQUIRE(*(reinterpret_cast<int*>(quantum__rt__array_get_element_ptr(a, 1, 0, 0))) == 12);
-    REQUIRE(*(reinterpret_cast<int*>(quantum__rt__array_get_element_ptr(a, dim0 - 1, dim1 - 1, dim2 - 1))) ==
+    REQUIRE(*(reinterpret_cast<int*>(__quantum__rt__array_get_element_ptr(a, dim0 - 1, dim1 - 1, dim2 - 1))) ==
             count - 1);
->>>>>>> 70d0e339
 
     // project on 0 dimension, expected result:
     // indexes                                 -- values
@@ -681,15 +583,9 @@
 
 TEST_CASE("Strings: concatenate", "[qir_support]")
 {
-<<<<<<< HEAD
-    QirString* a = __quantum__rt__string_create("abc");
-    QirString* b = __quantum__rt__string_create("xyz");
+    QirString* a          = __quantum__rt__string_create("abc");
+    QirString* b          = __quantum__rt__string_create("xyz");
     QirString* abExpected = __quantum__rt__string_create("abcxyz");
-=======
-    QirString* a          = quantum__rt__string_create("abc");
-    QirString* b          = quantum__rt__string_create("xyz");
-    QirString* abExpected = quantum__rt__string_create("abcxyz");
->>>>>>> 70d0e339
 
     QirString* ab = __quantum__rt__string_concatenate(a, b);
     REQUIRE(ab == abExpected);
@@ -836,13 +732,8 @@
     QirExecutionContext::Scoped qirctx(qapi.get());
     QirString* qstr = nullptr;
 
-<<<<<<< HEAD
     Qubit q = __quantum__rt__qubit_allocate();
-    qstr = __quantum__rt__qubit_to_string(q);
-=======
-    Qubit q = quantum__rt__qubit_allocate();
-    qstr    = quantum__rt__qubit_to_string(q);
->>>>>>> 70d0e339
+    qstr    = __quantum__rt__qubit_to_string(q);
     REQUIRE(qstr->str == std::string("0"));
     __quantum__rt__string_update_reference_count(qstr, -1);
     __quantum__rt__qubit_release(q);
@@ -853,24 +744,15 @@
     REQUIRE(qs->count == 3);
     REQUIRE(qs->itemSizeInBytes == sizeof(void*));
 
-<<<<<<< HEAD
     Qubit last = *reinterpret_cast<Qubit*>(__quantum__rt__array_get_element_ptr_1d(qs, 2));
-    qstr = __quantum__rt__qubit_to_string(last);
-=======
-    Qubit last = *reinterpret_cast<Qubit*>(quantum__rt__array_get_element_ptr_1d(qs, 2));
-    qstr       = quantum__rt__qubit_to_string(last);
->>>>>>> 70d0e339
+    qstr       = __quantum__rt__qubit_to_string(last);
     REQUIRE(qstr->str == std::string("3"));
     __quantum__rt__string_update_reference_count(qstr, -1);
 
     QirArray* copy = __quantum__rt__array_copy(qs, true /*force*/);
     REQUIRE(!copy->ownsQubits);
 
-<<<<<<< HEAD
-    __quantum__rt__qubit_release_array(qs);   // The `qs` is a dangling pointer from now on.
-=======
-    quantum__rt__qubit_release_array(qs); // The `qs` is a dangling pointer from now on.
->>>>>>> 70d0e339
+    __quantum__rt__qubit_release_array(qs); // The `qs` is a dangling pointer from now on.
     REQUIRE(!qapi->HaveQubitsInFlight());
 
     __quantum__rt__array_update_reference_count(copy, -1);
@@ -901,15 +783,9 @@
     std::unique_ptr<ControlledCallablesTestSimulator> qapi = std::make_unique<ControlledCallablesTestSimulator>();
     QirExecutionContext::Scoped qirctx(qapi.get());
 
-<<<<<<< HEAD
-    Qubit target = __quantum__rt__qubit_allocate();
+    Qubit target            = __quantum__rt__qubit_allocate();
     QirArray* controlsInner = __quantum__rt__qubit_allocate_array(3);
     QirArray* controlsOuter = __quantum__rt__qubit_allocate_array(2);
-=======
-    Qubit target            = quantum__rt__qubit_allocate();
-    QirArray* controlsInner = quantum__rt__qubit_allocate_array(3);
-    QirArray* controlsOuter = quantum__rt__qubit_allocate_array(2);
->>>>>>> 70d0e339
 
     PTuple inner = __quantum__rt__tuple_create(sizeof(/* QirArray* */ void*) + sizeof(/*Qubit*/ void*));
     TupleWithControls* innerWithControls = TupleWithControls::FromTuple(inner);
@@ -933,15 +809,9 @@
     __quantum__rt__tuple_update_reference_count(inner, -1);
 
     // release the original resources
-<<<<<<< HEAD
-    __quantum__rt__qubit_release_array(controlsOuter);    // The `controlsOuter` is a dangling pointer from now on.
-    __quantum__rt__qubit_release_array(controlsInner);    // The `controlsInner` is a dangling pointer from now on.
+    __quantum__rt__qubit_release_array(controlsOuter); // The `controlsOuter` is a dangling pointer from now on.
+    __quantum__rt__qubit_release_array(controlsInner); // The `controlsInner` is a dangling pointer from now on.
     __quantum__rt__qubit_release(target);
-=======
-    quantum__rt__qubit_release_array(controlsOuter); // The `controlsOuter` is a dangling pointer from now on.
-    quantum__rt__qubit_release_array(controlsInner); // The `controlsInner` is a dangling pointer from now on.
-    quantum__rt__qubit_release(target);
->>>>>>> 70d0e339
 }
 
 TEST_CASE("Unpacking input tuples of nested callables (case1)", "[qir_support]")
@@ -949,19 +819,11 @@
     std::unique_ptr<ControlledCallablesTestSimulator> qapi = std::make_unique<ControlledCallablesTestSimulator>();
     QirExecutionContext::Scoped qirctx(qapi.get());
 
-<<<<<<< HEAD
-    Qubit target = __quantum__rt__qubit_allocate();
+    Qubit target            = __quantum__rt__qubit_allocate();
     QirArray* controlsInner = __quantum__rt__qubit_allocate_array(3);
     QirArray* controlsOuter = __quantum__rt__qubit_allocate_array(2);
 
-    PTuple args = __quantum__rt__tuple_create(sizeof(/*Qubit*/ void*) + sizeof(int));
-=======
-    Qubit target            = quantum__rt__qubit_allocate();
-    QirArray* controlsInner = quantum__rt__qubit_allocate_array(3);
-    QirArray* controlsOuter = quantum__rt__qubit_allocate_array(2);
-
-    PTuple args                     = quantum__rt__tuple_create(sizeof(/*Qubit*/ void*) + sizeof(int));
->>>>>>> 70d0e339
+    PTuple args                     = __quantum__rt__tuple_create(sizeof(/*Qubit*/ void*) + sizeof(int));
     *reinterpret_cast<Qubit*>(args) = target;
     *reinterpret_cast<int*>(args + sizeof(/*Qubit*/ void*)) = 42;
 
@@ -992,15 +854,9 @@
     __quantum__rt__tuple_update_reference_count(args, -1);
 
     // release the original resources
-<<<<<<< HEAD
-    __quantum__rt__qubit_release_array(controlsOuter);    // The `controlsOuter` is a dangling pointer from now on.
-    __quantum__rt__qubit_release_array(controlsInner);    // The `controlsInner` is a dangling pointer from now on.
+    __quantum__rt__qubit_release_array(controlsOuter); // The `controlsOuter` is a dangling pointer from now on.
+    __quantum__rt__qubit_release_array(controlsInner); // The `controlsInner` is a dangling pointer from now on.
     __quantum__rt__qubit_release(target);
-=======
-    quantum__rt__qubit_release_array(controlsOuter); // The `controlsOuter` is a dangling pointer from now on.
-    quantum__rt__qubit_release_array(controlsInner); // The `controlsInner` is a dangling pointer from now on.
-    quantum__rt__qubit_release(target);
->>>>>>> 70d0e339
 }
 
 TEST_CASE("Allocation tracking for arrays", "[qir_support]")
@@ -1171,26 +1027,16 @@
 
     const double angle = 0.42;
 
-<<<<<<< HEAD
-    Qubit target = __quantum__rt__qubit_allocate();
+    Qubit target    = __quantum__rt__qubit_allocate();
     QirArray* ctrls = __quantum__rt__qubit_allocate_array(2);
-=======
-    Qubit target    = quantum__rt__qubit_allocate();
-    QirArray* ctrls = quantum__rt__qubit_allocate_array(2);
->>>>>>> 70d0e339
 
     __quantum__qis__r__body(PauliId_Y, angle, target);
     __quantum__qis__r__adj(PauliId_Y, angle, target);
     __quantum__qis__r__ctl(ctrls, PauliId_X, angle, target);
     __quantum__qis__r__ctladj(ctrls, PauliId_X, angle, target);
 
-<<<<<<< HEAD
-    __quantum__rt__qubit_release_array(ctrls);        // The `ctrls` is a dangling pointer from now on.
+    __quantum__rt__qubit_release_array(ctrls); // The `ctrls` is a dangling pointer from now on.
     __quantum__rt__qubit_release(target);
-=======
-    quantum__rt__qubit_release_array(ctrls); // The `ctrls` is a dangling pointer from now on.
-    quantum__rt__qubit_release(target);
->>>>>>> 70d0e339
 
     REQUIRE(qapi->rotationAngle == Approx(0).epsilon(0.0001));
 }
@@ -1202,34 +1048,20 @@
 
     const double angle = 0.42;
 
-<<<<<<< HEAD
     QirArray* targets = __quantum__rt__qubit_allocate_array(2);
-    QirArray* ctrls = __quantum__rt__qubit_allocate_array(2);
-    QirArray* axes = __quantum__rt__array_create_1d(1 /*element size*/, 2 /*count*/);
-    axes->buffer[0] = 2;
-    axes->buffer[1] = 3;
-=======
-    QirArray* targets = quantum__rt__qubit_allocate_array(2);
-    QirArray* ctrls   = quantum__rt__qubit_allocate_array(2);
-    QirArray* axes    = quantum__rt__array_create_1d(1 /*element size*/, 2 /*count*/);
+    QirArray* ctrls   = __quantum__rt__qubit_allocate_array(2);
+    QirArray* axes    = __quantum__rt__array_create_1d(1 /*element size*/, 2 /*count*/);
     axes->buffer[0]   = 2;
     axes->buffer[1]   = 3;
->>>>>>> 70d0e339
 
     __quantum__qis__exp__body(axes, angle, targets);
     __quantum__qis__exp__adj(axes, angle, targets);
     __quantum__qis__exp__ctl(ctrls, axes, angle, targets);
     __quantum__qis__exp__ctladj(ctrls, axes, angle, targets);
 
-<<<<<<< HEAD
     __quantum__rt__array_update_reference_count(axes, -1);
-    __quantum__rt__qubit_release_array(ctrls);    // The `ctrls` is a dangling pointer from now on.
-    __quantum__rt__qubit_release_array(targets);  // The `targets` is a dangling pointer from now on.
-=======
-    quantum__rt__array_update_reference_count(axes, -1);
-    quantum__rt__qubit_release_array(ctrls);   // The `ctrls` is a dangling pointer from now on.
-    quantum__rt__qubit_release_array(targets); // The `targets` is a dangling pointer from now on.
->>>>>>> 70d0e339
+    __quantum__rt__qubit_release_array(ctrls);   // The `ctrls` is a dangling pointer from now on.
+    __quantum__rt__qubit_release_array(targets); // The `targets` is a dangling pointer from now on.
 
     REQUIRE(qapi->exponentAngle == Approx(0).epsilon(0.0001));
 }