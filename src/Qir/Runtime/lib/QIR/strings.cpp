--- conflicted
+++ resolved
@@ -1,191 +1,187 @@
-// Copyright (c) Microsoft Corporation.
-// Licensed under the MIT License.
-
-#include <cassert>
-#include <limits>
-#include <sstream>
-#include <string>
-#include <unordered_map>
-#include <cstdint>
-
-#include "QirTypes.hpp"
-#include "QirRuntime.hpp"
-
-// Exposed to tests only:
-std::unordered_map<std::string, QirString*>& AllocatedStrings();
-
-
-std::unordered_map<std::string, QirString*>& AllocatedStrings() // Cannot be static, is called by tests.
-{
-    static std::unordered_map<std::string, QirString*> allocatedStrings;
-    return allocatedStrings;
-}
-
-static QirString* CreateOrReuseAlreadyAllocated(std::string&& str)
-{
-    QirString* qstr       = nullptr;
-    auto alreadyAllocated = AllocatedStrings().find(str);
-    if (alreadyAllocated != AllocatedStrings().end())
-    {
-        qstr = alreadyAllocated->second;
-        assert(qstr->str.compare(str) == 0);
-        qstr->refCount++;
-    }
-    else
-    {
-        qstr                          = new QirString(std::move(str));
-        AllocatedStrings()[qstr->str] = qstr;
-    }
-    return qstr;
-}
-
-QirString::QirString(std::string&& otherStr)
-    // clang-format off
-    : str(std::move(otherStr))
-// clang-format on
-{
-}
-
-QirString::QirString(const char* cstr)
-    // clang-format off
-    : str(cstr)
-// clang-format on
-{
-}
-
-
-extern "C"
-{
-    // Creates a string from an array of UTF-8 bytes.
-    QirString* __quantum__rt__string_create(const char* bytes) // NOLINT
-    {
-        return CreateOrReuseAlreadyAllocated(std::string(bytes));
-    }
-
-    void __quantum__rt__string_update_reference_count(QirString* qstr, int32_t increment) // NOLINT
-    {
-        if (qstr == nullptr || increment == 0)
-        {
-            return;
-        }
-
-        assert(qstr->refCount > 0 && "The string has been already released!");
-        qstr->refCount += increment;
-
-        if (qstr->refCount < 0)
-        {
-            __quantum__rt__fail(__quantum__rt__string_create("Attempting to decrement reference count below zero!"));
-        }
-        else if (qstr->refCount == 0)
-        {
-            auto allocated = AllocatedStrings().find(qstr->str);
-            assert(allocated != AllocatedStrings().end());
-            // TODO: consider amortizing map cleanup across multiple iterations
-            AllocatedStrings().erase(allocated);
-            delete qstr;
-        }
-    }
-
-    // Creates a new string that is the concatenation of the two argument strings.
-    QirString* __quantum__rt__string_concatenate(QirString* left, QirString* right) // NOLINT
-    {
-        return CreateOrReuseAlreadyAllocated(left->str + right->str);
-    }
-
-    // Returns true if the two strings are equal, false otherwise.
-    bool __quantum__rt__string_equal(QirString* left, QirString* right) // NOLINT
-    {
-        assert((left == right) == (left->str.compare(right->str) == 0));
-        return left == right;
-    }
-
-    // Returns a string representation of the integer.
-    QirString* __quantum__rt__int_to_string(int64_t value) // NOLINT
-    {
-        return CreateOrReuseAlreadyAllocated(std::to_string(value));
-    }
-
-    // Returns a string representation of the double.
-    QirString* __quantum__rt__double_to_string(double value) // NOLINT
-    {
-        std::ostringstream oss;
-        oss.precision(std::numeric_limits<double>::max_digits10);
-        oss << std::fixed << value;
-        std::string str = oss.str();
-
-        // Remove padding zeros from the decimal part (relies on the fact that the output for integers always contains
-        // period).
-        std::size_t pos1 = str.find_last_not_of("0");
-        if (pos1 != std::string::npos)
-        {
-            str.erase(pos1 + 1);
-        }
-        // For readability don't end with "." -- always have at least one digit in the decimal part.
-        if (str[str.size() - 1] == '.')
-        {
-            str.append("0");
-        }
-
-        return CreateOrReuseAlreadyAllocated(std::move(str));
-    }
-
-    // Returns a string representation of the Boolean.
-    QirString* __quantum__rt__bool_to_string(bool value) // NOLINT
-    {
-        std::string str = value ? "true" : "false";
-        return CreateOrReuseAlreadyAllocated(std::move(str));
-    }
-
-    // Returns a string representation of the Pauli.
-    QirString* __quantum__rt__pauli_to_string(PauliId pauli) // NOLINT
-    {
-        switch (pauli)
-        {
-        case PauliId_I:
-            return __quantum__rt__string_create("PauliI");
-        case PauliId_X:
-            return __quantum__rt__string_create("PauliX");
-        case PauliId_Y:
-            return __quantum__rt__string_create("PauliY");
-        case PauliId_Z:
-            return __quantum__rt__string_create("PauliZ");
-        default:
-            break;
-        }
-        return __quantum__rt__string_create("<Unexpected Pauli Value>");
-    }
-
-    // Returns a string representation of the range.
-    QirString* quantum__rt__range_to_string(const QirRange& range) // NOLINT
-    {
-        std::ostringstream oss;
-        oss << range.start << "..";
-        if (range.step != 1)
-        {
-            oss << range.step << "..";
-        }
-        oss << range.end;
-
-        return __quantum__rt__string_create(oss.str().c_str());
-    }
-
-    const char* __quantum__rt__string_get_data(QirString* str) // NOLINT
-    {
-        return str->str.c_str();
-    }
-
-<<<<<<< HEAD
-    uint32_t __quantum__rt__string_get_length(QirString* str)  // NOLINT
-=======
-    uint32_t quantum__rt__string_get_length(QirString* str) // NOLINT
->>>>>>> 70d0e339
-    {
-        return (uint32_t)(str->str.size());
-    }
-
-    // Implemented in delegated.cpp:
-    // QirString* __quantum__rt__qubit_to_string(QUBIT* qubit); // NOLINT
-
-    // Returns a string representation of the big integer.
-    // TODO QirString* __quantum__rt__bigint_to_string(QirBigInt*); // NOLINT
-}
+// Copyright (c) Microsoft Corporation.
+// Licensed under the MIT License.
+
+#include <cassert>
+#include <limits>
+#include <sstream>
+#include <string>
+#include <unordered_map>
+#include <cstdint>
+
+#include "QirTypes.hpp"
+#include "QirRuntime.hpp"
+
+// Exposed to tests only:
+std::unordered_map<std::string, QirString*>& AllocatedStrings();
+
+
+std::unordered_map<std::string, QirString*>& AllocatedStrings() // Cannot be static, is called by tests.
+{
+    static std::unordered_map<std::string, QirString*> allocatedStrings;
+    return allocatedStrings;
+}
+
+static QirString* CreateOrReuseAlreadyAllocated(std::string&& str)
+{
+    QirString* qstr       = nullptr;
+    auto alreadyAllocated = AllocatedStrings().find(str);
+    if (alreadyAllocated != AllocatedStrings().end())
+    {
+        qstr = alreadyAllocated->second;
+        assert(qstr->str.compare(str) == 0);
+        qstr->refCount++;
+    }
+    else
+    {
+        qstr                          = new QirString(std::move(str));
+        AllocatedStrings()[qstr->str] = qstr;
+    }
+    return qstr;
+}
+
+QirString::QirString(std::string&& otherStr)
+    // clang-format off
+    : str(std::move(otherStr))
+// clang-format on
+{
+}
+
+QirString::QirString(const char* cstr)
+    // clang-format off
+    : str(cstr)
+// clang-format on
+{
+}
+
+
+extern "C"
+{
+    // Creates a string from an array of UTF-8 bytes.
+    QirString* __quantum__rt__string_create(const char* bytes) // NOLINT
+    {
+        return CreateOrReuseAlreadyAllocated(std::string(bytes));
+    }
+
+    void __quantum__rt__string_update_reference_count(QirString* qstr, int32_t increment) // NOLINT
+    {
+        if (qstr == nullptr || increment == 0)
+        {
+            return;
+        }
+
+        assert(qstr->refCount > 0 && "The string has been already released!");
+        qstr->refCount += increment;
+
+        if (qstr->refCount < 0)
+        {
+            __quantum__rt__fail(__quantum__rt__string_create("Attempting to decrement reference count below zero!"));
+        }
+        else if (qstr->refCount == 0)
+        {
+            auto allocated = AllocatedStrings().find(qstr->str);
+            assert(allocated != AllocatedStrings().end());
+            // TODO: consider amortizing map cleanup across multiple iterations
+            AllocatedStrings().erase(allocated);
+            delete qstr;
+        }
+    }
+
+    // Creates a new string that is the concatenation of the two argument strings.
+    QirString* __quantum__rt__string_concatenate(QirString* left, QirString* right) // NOLINT
+    {
+        return CreateOrReuseAlreadyAllocated(left->str + right->str);
+    }
+
+    // Returns true if the two strings are equal, false otherwise.
+    bool __quantum__rt__string_equal(QirString* left, QirString* right) // NOLINT
+    {
+        assert((left == right) == (left->str.compare(right->str) == 0));
+        return left == right;
+    }
+
+    // Returns a string representation of the integer.
+    QirString* __quantum__rt__int_to_string(int64_t value) // NOLINT
+    {
+        return CreateOrReuseAlreadyAllocated(std::to_string(value));
+    }
+
+    // Returns a string representation of the double.
+    QirString* __quantum__rt__double_to_string(double value) // NOLINT
+    {
+        std::ostringstream oss;
+        oss.precision(std::numeric_limits<double>::max_digits10);
+        oss << std::fixed << value;
+        std::string str = oss.str();
+
+        // Remove padding zeros from the decimal part (relies on the fact that the output for integers always contains
+        // period).
+        std::size_t pos1 = str.find_last_not_of("0");
+        if (pos1 != std::string::npos)
+        {
+            str.erase(pos1 + 1);
+        }
+        // For readability don't end with "." -- always have at least one digit in the decimal part.
+        if (str[str.size() - 1] == '.')
+        {
+            str.append("0");
+        }
+
+        return CreateOrReuseAlreadyAllocated(std::move(str));
+    }
+
+    // Returns a string representation of the Boolean.
+    QirString* __quantum__rt__bool_to_string(bool value) // NOLINT
+    {
+        std::string str = value ? "true" : "false";
+        return CreateOrReuseAlreadyAllocated(std::move(str));
+    }
+
+    // Returns a string representation of the Pauli.
+    QirString* __quantum__rt__pauli_to_string(PauliId pauli) // NOLINT
+    {
+        switch (pauli)
+        {
+        case PauliId_I:
+            return __quantum__rt__string_create("PauliI");
+        case PauliId_X:
+            return __quantum__rt__string_create("PauliX");
+        case PauliId_Y:
+            return __quantum__rt__string_create("PauliY");
+        case PauliId_Z:
+            return __quantum__rt__string_create("PauliZ");
+        default:
+            break;
+        }
+        return __quantum__rt__string_create("<Unexpected Pauli Value>");
+    }
+
+    // Returns a string representation of the range.
+    QirString* quantum__rt__range_to_string(const QirRange& range) // NOLINT
+    {
+        std::ostringstream oss;
+        oss << range.start << "..";
+        if (range.step != 1)
+        {
+            oss << range.step << "..";
+        }
+        oss << range.end;
+
+        return __quantum__rt__string_create(oss.str().c_str());
+    }
+
+    const char* __quantum__rt__string_get_data(QirString* str) // NOLINT
+    {
+        return str->str.c_str();
+    }
+
+    uint32_t __quantum__rt__string_get_length(QirString* str) // NOLINT
+    {
+        return (uint32_t)(str->str.size());
+    }
+
+    // Implemented in delegated.cpp:
+    // QirString* __quantum__rt__qubit_to_string(QUBIT* qubit); // NOLINT
+
+    // Returns a string representation of the big integer.
+    // TODO QirString* __quantum__rt__bigint_to_string(QirBigInt*); // NOLINT
+}