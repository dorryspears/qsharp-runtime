--- conflicted
+++ resolved
@@ -35,24 +35,12 @@
     QIR_SHARED_API double __quantum__qis__drawrandomdouble__body(double minimum, double maximum); // NOLINT
 
     // Q# ApplyIf:
-<<<<<<< HEAD
     QIR_SHARED_API void __quantum__qis__applyifelseintrinsic__body(RESULT*, QirCallable*, QirCallable*); // NOLINT
-    QIR_SHARED_API void __quantum__qis__applyconditionallyintrinsic__body( // NOLINT
-        QirArray*,
-        QirArray*,
-        QirCallable*,
-        QirCallable*);
-
-    // Q# Assert Measurement:
-    QIR_SHARED_API void __quantum__qis__assertmeasurementprobability__body(   // NOLINT
-=======
-    QIR_SHARED_API void quantum__qis__applyifelseintrinsic__body(RESULT*, QirCallable*, QirCallable*); // NOLINT
-    QIR_SHARED_API void quantum__qis__applyconditionallyintrinsic__body(                               // NOLINT
+    QIR_SHARED_API void __quantum__qis__applyconditionallyintrinsic__body(                               // NOLINT
         QirArray*, QirArray*, QirCallable*, QirCallable*);
 
     // Q# Assert Measurement:
-    QIR_SHARED_API void quantum__qis__assertmeasurementprobability__body( // NOLINT
->>>>>>> 70d0e339
+    QIR_SHARED_API void __quantum__qis__assertmeasurementprobability__body( // NOLINT
         QirArray* bases, QirArray* qubits, RESULT* result, double prob, QirString* msg, double tol);
 
 } // extern "C"