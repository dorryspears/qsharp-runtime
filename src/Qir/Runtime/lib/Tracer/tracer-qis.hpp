--- conflicted
+++ resolved
@@ -9,43 +9,21 @@
 
 extern "C"
 {
-<<<<<<< HEAD
-    QIR_SHARED_API void __quantum__qis__on_operation_start(int64_t /* id */); // NOLINT
-    QIR_SHARED_API void __quantum__qis__on_operation_end(int64_t /* id */); // NOLINT
-    QIR_SHARED_API void __quantum__qis__swap(Qubit /*q1*/, Qubit /*q2*/); // NOLINT
+    void __quantum__qis__on_operation_start(int64_t /* id */); // NOLINT
+    void __quantum__qis__on_operation_end(int64_t /* id */);   // NOLINT
+    void __quantum__qis__swap(Qubit /*q1*/, Qubit /*q2*/);     // NOLINT
 
-    QIR_SHARED_API void __quantum__qis__single_qubit_op(int32_t id, int32_t duration, Qubit target); // NOLINT
-    QIR_SHARED_API void __quantum__qis__single_qubit_op_ctl(int32_t id, int32_t duration, QirArray* ctls, Qubit target); // NOLINT
-    QIR_SHARED_API void __quantum__qis__multi_qubit_op(int32_t id, int32_t duration, QirArray* targets); // NOLINT
-    QIR_SHARED_API void __quantum__qis__multi_qubit_op_ctl(int32_t id, int32_t duration, QirArray* ctls, QirArray* targets); // NOLINT
+    void __quantum__qis__single_qubit_op(int32_t id, int32_t duration, Qubit target);                         // NOLINT
+    void __quantum__qis__single_qubit_op_ctl(int32_t id, int32_t duration, QirArray* ctls, Qubit target);     // NOLINT
+    void __quantum__qis__multi_qubit_op(int32_t id, int32_t duration, QirArray* targets);                     // NOLINT
+    void __quantum__qis__multi_qubit_op_ctl(int32_t id, int32_t duration, QirArray* ctls, QirArray* targets); // NOLINT
 
-    QIR_SHARED_API void __quantum__qis__inject_barrier(int32_t id, int32_t duration); // NOLINT
-    QIR_SHARED_API RESULT* __quantum__qis__single_qubit_measure(int32_t id, int32_t duration, QUBIT* q); // NOLINT
-=======
-    void quantum__qis__on_operation_start(int64_t /* id */); // NOLINT
-    void quantum__qis__on_operation_end(int64_t /* id */);   // NOLINT
-    void quantum__qis__swap(Qubit /*q1*/, Qubit /*q2*/);     // NOLINT
-
-    void quantum__qis__single_qubit_op(int32_t id, int32_t duration, Qubit target);                         // NOLINT
-    void quantum__qis__single_qubit_op_ctl(int32_t id, int32_t duration, QirArray* ctls, Qubit target);     // NOLINT
-    void quantum__qis__multi_qubit_op(int32_t id, int32_t duration, QirArray* targets);                     // NOLINT
-    void quantum__qis__multi_qubit_op_ctl(int32_t id, int32_t duration, QirArray* ctls, QirArray* targets); // NOLINT
-
-    void quantum__qis__inject_barrier(int32_t id, int32_t duration);                    // NOLINT
-    RESULT* quantum__qis__single_qubit_measure(int32_t id, int32_t duration, QUBIT* q); // NOLINT
->>>>>>> 70d0e339
+    void __quantum__qis__inject_barrier(int32_t id, int32_t duration);                    // NOLINT
+    RESULT* __quantum__qis__single_qubit_measure(int32_t id, int32_t duration, QUBIT* q); // NOLINT
 
     QIR_SHARED_API RESULT* __quantum__qis__joint_measure(int32_t id, int32_t duration, QirArray* qs); // NOLINT
 
-<<<<<<< HEAD
-    QIR_SHARED_API void __quantum__qis__apply_conditionally( // NOLINT
-        QirArray* rs1,
-        QirArray* rs2,
-        QirCallable* clbOnAllEqual,
-        QirCallable* clbOnSomeDifferent);
-=======
-    void quantum__qis__apply_conditionally( // NOLINT
+    void __quantum__qis__apply_conditionally( // NOLINT
         QirArray* rs1, QirArray* rs2, QirCallable* clbOnAllEqual, QirCallable* clbOnSomeDifferent);
->>>>>>> 70d0e339
 
 } // extern "C"