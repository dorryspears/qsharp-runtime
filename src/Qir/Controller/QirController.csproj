﻿<Project Sdk="Microsoft.NET.Sdk">

  <PropertyGroup>
    <OutputType>Exe</OutputType>
    <TargetFramework>netcoreapp3.1</TargetFramework>
    <RootNamespace>Microsoft.Quantum.Qir</RootNamespace>
  </PropertyGroup>

<<<<<<< HEAD
  <PropertyGroup Condition="'$(Configuration)|$(Platform)'=='Debug|AnyCPU'">
    <WarningLevel>4</WarningLevel>
  </PropertyGroup>

=======
>>>>>>> ef1a2f8e
  <ItemGroup>
    <BondCodegen Remove="test-artifacts\**" />
    <BondCodegen Remove="Tests.QirController\**" />
    <Compile Remove="test-artifacts\**" />
    <Compile Remove="Tests.QirController\**" />
    <EmbeddedResource Remove="test-artifacts\**" />
    <EmbeddedResource Remove="Tests.QirController\**" />
    <None Remove="test-artifacts\**" />
    <None Remove="Tests.QirController\**" />
  </ItemGroup>

  <ItemGroup>
    <PackageReference Include="Microsoft.Quantum.Compiler" Version="0.15.2104135018-alpha" />
    <PackageReference Include="System.CommandLine" Version="2.0.0-beta1.20371.2" />
  </ItemGroup>

  <ItemGroup>
    <Compile Update="ErrorMessages.Designer.cs">
      <DesignTime>True</DesignTime>
      <AutoGen>True</AutoGen>
      <DependentUpon>ErrorMessages.resx</DependentUpon>
    </Compile>
  </ItemGroup>

  <ItemGroup>
    <EmbeddedResource Update="ErrorMessages.resx">
      <Generator>PublicResXFileCodeGenerator</Generator>
      <LastGenOutput>ErrorMessages.Designer.cs</LastGenOutput>
    </EmbeddedResource>
  </ItemGroup>

</Project><|MERGE_RESOLUTION|>--- conflicted
+++ resolved
@@ -6,13 +6,6 @@
     <RootNamespace>Microsoft.Quantum.Qir</RootNamespace>
   </PropertyGroup>
 
-<<<<<<< HEAD
-  <PropertyGroup Condition="'$(Configuration)|$(Platform)'=='Debug|AnyCPU'">
-    <WarningLevel>4</WarningLevel>
-  </PropertyGroup>
-
-=======
->>>>>>> ef1a2f8e
   <ItemGroup>
     <BondCodegen Remove="test-artifacts\**" />
     <BondCodegen Remove="Tests.QirController\**" />
