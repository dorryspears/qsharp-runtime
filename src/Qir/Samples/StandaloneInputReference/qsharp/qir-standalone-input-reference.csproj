﻿<Project Sdk="Microsoft.Quantum.Sdk">

  <PropertyGroup>
    <OutputType>Exe</OutputType>
    <TargetFramework>netcoreapp3.1</TargetFramework>
    <QirGeneration>True</QirGeneration>
<<<<<<< HEAD
    <IncludeQSharpCorePackages>false</IncludeQSharpCorePackages>
=======
    <QSharpDocsGeneration>false</QSharpDocsGeneration>
>>>>>>> ce3b2d7e
  </PropertyGroup>

  <ItemGroup>
    <ProjectReference Include="..\..\..\..\Simulation\QSharpCore\Microsoft.Quantum.QSharp.Core.csproj" /> 
  </ItemGroup>

</Project><|MERGE_RESOLUTION|>--- conflicted
+++ resolved
@@ -4,11 +4,8 @@
     <OutputType>Exe</OutputType>
     <TargetFramework>netcoreapp3.1</TargetFramework>
     <QirGeneration>True</QirGeneration>
-<<<<<<< HEAD
     <IncludeQSharpCorePackages>false</IncludeQSharpCorePackages>
-=======
     <QSharpDocsGeneration>false</QSharpDocsGeneration>
->>>>>>> ce3b2d7e
   </PropertyGroup>
 
   <ItemGroup>
