#Requires -PSEdition Core

& (Join-Path $PSScriptRoot .. .. build set-env.ps1)

function Build-QirProject {
    param (
        [string]
        $FolderPath,
        
        [Switch]
        $SkipQSharpBuild
    )

    if (!$SkipQSharpBuild) {
        Write-Host "##[info]Build Q# project for $Name '$FolderPath'"
        dotnet build $FolderPath -c $Env:BUILD_CONFIGURATION -v $Env:BUILD_VERBOSITY
        if ($LastExitCode -ne 0) {
            Write-Host "##vso[task.logissue type=error;]Failed to compile Q# project at '$FolderPath' into QIR."
            throw "Failed to compile Q# project at '$FolderPath' into QIR."
        }
    }
}

function Build-CMakeProject {
    [CmdletBinding()]
    param (
        [Parameter()]
        [String]
        $Path,

        [Parameter()]
        [String]
        $Name
    )

    Write-Host "##[info]Build $Name"

    $CMAKE_C_COMPILER = ""
    $CMAKE_CXX_COMPILER = ""
    $clangTidy = ""

    if (($IsMacOS) -or ((Test-Path Env:/AGENT_OS) -and ($Env:AGENT_OS.StartsWith("Darwin")))) {
        Write-Host "On MacOS build $Name using the default C/C++ compiler (should be AppleClang)"
    }
    elseif (($IsLinux) -or ((Test-Path Env:AGENT_OS) -and ($Env:AGENT_OS.StartsWith("Lin")))) {
        Write-Host "On Linux build $Name using Clang"
<<<<<<< HEAD
        $CMAKE_C_COMPILER = "-DCMAKE_C_COMPILER=clang-11"
        $CMAKE_CXX_COMPILER = "-DCMAKE_CXX_COMPILER=clang++-11"
        $clangTidy = "-DCMAKE_CXX_CLANG_TIDY=clang-tidy-11"
=======
        $CMAKE_C_COMPILER = "-DCMAKE_C_COMPILER=clang-13"
        $CMAKE_CXX_COMPILER = "-DCMAKE_CXX_COMPILER=clang++-13"
        $clangTidy = "-DCMAKE_CXX_CLANG_TIDY=clang-tidy-13"
>>>>>>> 46b42479
    }
    elseif (($IsWindows) -or ((Test-Path Env:AGENT_OS) -and ($Env:AGENT_OS.StartsWith("Win")))) {
        Write-Host "On Windows build $Name using Clang"
        $CMAKE_C_COMPILER = "-DCMAKE_C_COMPILER=clang.exe"
        $CMAKE_CXX_COMPILER = "-DCMAKE_CXX_COMPILER=clang++.exe"

        if ((!(Get-Command clang -ErrorAction SilentlyContinue) -and (choco find --idonly -l llvm) -contains "llvm") -or `
            (Test-Path Env:/AGENT_OS)) {
            # LLVM was installed by Chocolatey, so add the install location to the path.
            $env:PATH = "$($env:SystemDrive)\Program Files\LLVM\bin;$env:Path"
        }

        if (Get-Command clang-tidy -ErrorAction SilentlyContinue) {
            # Only run clang-tidy if it's installed. This is because the package used by chocolatey on
            # the build pipeline doesn't include clang-tidy, so we allow skipping that there and let
            # the Linux build catch tidy issues.
            $clangTidy = "-DCMAKE_CXX_CLANG_TIDY=clang-tidy"
        }
    }
    else {
        Write-Host "##vso[task.logissue type=warning;]Failed to identify the OS. Will use default CXX compiler"
    }

    $cmakeBuildFolder = (Join-Path $Path bin $Env:BUILD_CONFIGURATION)
    if (-not (Test-Path $cmakeBuildFolder)) {
        New-Item -Path $cmakeBuildFolder -ItemType "directory"
    }

    $all_ok = $true

    Push-Location $cmakeBuildFolder

    $buildType = $Env:BUILD_CONFIGURATION
    if ($buildType -eq "Release") {
        $buildType = "RelWithDebInfo"
    }

    cmake -G Ninja $CMAKE_C_COMPILER $CMAKE_CXX_COMPILER $clangTidy -D CMAKE_BUILD_TYPE="$buildType" ../.. | Write-Host
    if ($LastExitCode -ne 0) {
        Write-Host "##vso[task.logissue type=error;]Failed to generate $Name."
        $all_ok = $false
    }
    else {
        cmake --build . --target install | Write-Host
        if ($LastExitCode -ne 0) {
            Write-Host "##vso[task.logissue type=error;]Failed to build $Name."
            $all_ok = $false
        }
    }

    Pop-Location

    return $all_ok
}

function Test-CTest {
    [CmdletBinding()]
    param (
        [Parameter()]
        [string]
        $Path,

        [Parameter()]
        [string]
        $Name
    )
    
    Write-Host "##[info]Test $Name"

    $all_ok = $true
    Push-Location $Path

    ctest --verbose | Write-Host
    
    if ($LastExitCode -ne 0) {
        Write-Host "##vso[task.logissue type=error;]Failed to test $Name"
        $all_ok = $False
    }
    
    Pop-Location

    return $all_ok
}<|MERGE_RESOLUTION|>--- conflicted
+++ resolved
@@ -44,15 +44,9 @@
     }
     elseif (($IsLinux) -or ((Test-Path Env:AGENT_OS) -and ($Env:AGENT_OS.StartsWith("Lin")))) {
         Write-Host "On Linux build $Name using Clang"
-<<<<<<< HEAD
-        $CMAKE_C_COMPILER = "-DCMAKE_C_COMPILER=clang-11"
-        $CMAKE_CXX_COMPILER = "-DCMAKE_CXX_COMPILER=clang++-11"
-        $clangTidy = "-DCMAKE_CXX_CLANG_TIDY=clang-tidy-11"
-=======
         $CMAKE_C_COMPILER = "-DCMAKE_C_COMPILER=clang-13"
         $CMAKE_CXX_COMPILER = "-DCMAKE_CXX_COMPILER=clang++-13"
         $clangTidy = "-DCMAKE_CXX_CLANG_TIDY=clang-tidy-13"
->>>>>>> 46b42479
     }
     elseif (($IsWindows) -or ((Test-Path Env:AGENT_OS) -and ($Env:AGENT_OS.StartsWith("Win")))) {
         Write-Host "On Windows build $Name using Clang"
