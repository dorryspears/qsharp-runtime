{
    "msbuild-sdks": {
<<<<<<< HEAD
        "Microsoft.Quantum.Sdk": "0.17.2106146628-beta"
=======
        "Microsoft.Quantum.Sdk": "0.17.2106147878-beta"
>>>>>>> e63c06bf
    }
}<|MERGE_RESOLUTION|>--- conflicted
+++ resolved
@@ -1,9 +1,5 @@
 {
     "msbuild-sdks": {
-<<<<<<< HEAD
-        "Microsoft.Quantum.Sdk": "0.17.2106146628-beta"
-=======
         "Microsoft.Quantum.Sdk": "0.17.2106147878-beta"
->>>>>>> e63c06bf
     }
 }